import fs from 'node:fs'

import { liveStoreVersion } from '@livestore/common'
import { shouldNeverHappen } from '@livestore/utils'
import { Effect, Layer, Logger, LogLevel } from '@livestore/utils/effect'
import { Cli, PlatformNode } from '@livestore/utils/node'
import { cmd, cmdText, OtelLiveHttp } from '@livestore/utils-dev/node'
import * as integrationTests from '@local/tests-integration/run-tests'
import { copyTodomvcSrc } from './examples/copy-examples.js'
import { command as deployExamplesCommand } from './examples/deploy-examples.js'
import * as generateExamples from './examples/generate-examples.js'
import { deployToNetlify } from './shared/netlify.js'

const cwd =
  process.env.WORKSPACE_ROOT ?? shouldNeverHappen(`WORKSPACE_ROOT is not set. Make sure to run 'direnv allow'`)
const isGithubAction = process.env.GITHUB_ACTIONS === 'true'

// GitHub actions log groups
const runTestGroup =
  (name: string) =>
  <E, C>(effect: Effect.Effect<unknown, E, C>) =>
    Effect.gen(function* () {
      console.log(`::group::${name}`)
      yield* effect
      console.log(`::endgroup::`)
    }).pipe(Effect.withSpan(`test-group(${name})`))

// TODO: Consider replacing hardcoded package targeting with Vitest CLI flag passthrough
// This would allow more flexible test targeting using standard Vitest options like:
// - File patterns as positional arguments (e.g., mono test unit packages/@livestore/common)
// - --testNamePattern/-t for filtering tests by name
// - --exclude for excluding files
// - Other standard Vitest CLI flags for more precise test control
const testUnitCommand = Cli.Command.make(
  'unit',
  {},
  Effect.fn(function* () {
    // Some tests seem to be flaky on CI when running in parallel with the other packages, so we run them separately
    if (isGithubAction) {
      process.env.CI = '1'

      const vitestPathsToRunSequentially = [`${cwd}/packages/@livestore/webmesh`, `${cwd}/tests/package-common`]
      const vitestPathsToRunInParallel = [
        `${cwd}/packages/@livestore/utils`,
        `${cwd}/packages/@livestore/common`,
        `${cwd}/packages/@livestore/livestore`,
      ]

      // Currently getting a bunch of flaky webmesh tests on CI (https://share.cleanshot.com/Q2WWD144)
      // Ignoring them for now but we should fix them eventually
      for (const vitestPath of vitestPathsToRunSequentially) {
        yield* runTestGroup(vitestPath)(cmd(`vitest run ${vitestPath}`, { cwd }).pipe(Effect.ignoreLogged))
      }

      // Run the rest of the tests in parallel
      yield* runTestGroup('Parallel tests')(cmd(['vitest', 'run', ...vitestPathsToRunInParallel], { cwd }))
    } else {
      const paths = [
        `packages/@livestore/webmesh`,
        `tests/package-common`,
        `packages/@livestore/utils`,
        `packages/@livestore/common`,
        `packages/@livestore/livestore`,
      ]

      yield* Effect.forEach(
        paths,
        (vitestPath) =>
          // TODO use this https://x.com/luxdav/status/1942532247833436656
          cmdText(`vitest run ${vitestPath}`, { cwd, stderr: 'pipe' }).pipe(
            Effect.tap((text) => console.log(`Output for ${vitestPath}:\n\n${text}\n\n`)),
          ),
        { concurrency: 'unbounded' },
      )
    }
  }),
)

// TODO when tests fail, print a command per failed test which allows running the test separately
const testCommand = Cli.Command.make(
  'test',
  {},
  Effect.fn(function* () {
    yield* testUnitCommand.handler({})
    yield* integrationTests.runAll.handler({
      concurrency: isGithubAction ? 'sequential' : 'parallel',
      localDevtoolsPreview: false,
    })
  }),
).pipe(Cli.Command.withSubcommands([integrationTests.command, testUnitCommand]))

const lintCommand = Cli.Command.make(
  'lint',
  { fix: Cli.Options.boolean('fix').pipe(Cli.Options.withDefault(false)) },
  Effect.fn(function* ({ fix }) {
    const fixFlag = fix ? '--fix --unsafe' : ''
<<<<<<< HEAD
    yield* cmd(`biome lint scripts tests packages docs examples ${fixFlag}`, { shell: true })
=======
    // TODO bring back `examples` as well
    yield* cmd(`biome check scripts tests packages docs ${fixFlag}`, { shell: true })
>>>>>>> b736801f
    if (fix) {
      yield* cmd('syncpack format', { cwd })
    }

    yield* cmd('syncpack lint', { cwd })

    // Shell needed for wildcards
    yield* cmd('madge --circular --no-spinner examples/src/*/src packages/*/*/src', { cwd, shell: true })
  }),
)

const docsBuildCommand = Cli.Command.make(
  'build',
  { apiDocs: Cli.Options.boolean('api-docs').pipe(Cli.Options.withDefault(false)) },
  ({ apiDocs }) =>
    cmd('pnpm astro build', {
      cwd: `${process.env.WORKSPACE_ROOT}/docs`,
      env: {
        STARLIGHT_INCLUDE_API_DOCS: apiDocs ? '1' : undefined,
        // Building the docs sometimes runs out of memory, so we give it more
        NODE_OPTIONS: '--max_old_space_size=4096',
      },
    }),
)

const docsCommand = Cli.Command.make('docs').pipe(
  Cli.Command.withSubcommands([
    Cli.Command.make(
      'dev',
      {
        open: Cli.Options.boolean('open').pipe(Cli.Options.withDefault(false)),
      },
      ({ open }) =>
        cmd(['pnpm', 'astro', 'dev', open ? '--open' : undefined], {
          cwd: `${process.env.WORKSPACE_ROOT}/docs`,
        }),
    ),
    docsBuildCommand,
    Cli.Command.make(
      'deploy',
      {
        // TODO clean up when Effect CLI boolean flag is fixed
        prod: Cli.Options.boolean('prod').pipe(Cli.Options.withDefault(false), Cli.Options.optional),
        alias: Cli.Options.text('alias').pipe(Cli.Options.optional),
        site: Cli.Options.text('site').pipe(Cli.Options.optional),
        build: Cli.Options.boolean('build').pipe(Cli.Options.withDefault(false)),
      },
      Effect.fn(
        function* ({ prod: prodOption, alias: aliasOption, site: siteOption, build: shouldBuild }) {
          if (shouldBuild) {
            yield* docsBuildCommand.handler({ apiDocs: true })
          }

          const branchName = yield* Effect.gen(function* () {
            if (isGithubAction) {
              const branchFromEnv = process.env.GITHUB_HEAD_REF ?? process.env.GITHUB_REF_NAME
              if (branchFromEnv !== undefined && branchFromEnv !== '') {
                return branchFromEnv
              }
              yield* Effect.logWarning(
                'Could not determine branch name from GITHUB_HEAD_REF or GITHUB_REF_NAME in GitHub Actions. Falling back to git command.',
              )
            }
            return yield* cmdText('git rev-parse --abbrev-ref HEAD').pipe(Effect.map((name) => name.trim()))
          })

          const docsPath = `${process.env.WORKSPACE_ROOT}/docs`

          yield* Effect.log(`Branch name: "${branchName}"`)

          const devBranchName = 'dev'

          const site =
            siteOption._tag === 'Some'
              ? siteOption.value
              : branchName === 'main'
                ? 'livestore-docs' // Prod site
                : 'livestore-docs-dev' // Dev site

          yield* Effect.log(`Deploying to "${site}" for draft URL`)

          yield* deployToNetlify({
            site,
            dir: `${docsPath}/dist`,
            target: { _tag: 'draft' },
            cwd: docsPath,
            filter: 'docs',
          })

          const alias =
            aliasOption._tag === 'Some' ? aliasOption.value : branchName.replaceAll(/[^a-zA-Z0-9]/g, '-').toLowerCase()

          const prod =
            prodOption._tag === 'Some' && prodOption.value === true // TODO clean up when Effect CLI boolean flag is fixed
              ? prodOption.value
              : branchName === 'main' || branchName === devBranchName

          if (prod && site === 'livestore-docs' && liveStoreVersion.includes('dev')) {
            return yield* Effect.die('Cannot deploy docs for dev version of LiveStore to prod')
          }

          yield* Effect.log(`Deploying to "${site}" ${prod ? 'in prod' : `with alias (${alias})`}`)

          yield* deployToNetlify({
            site,
            dir: `${docsPath}/dist`,
            target: prod ? { _tag: 'prod' } : { _tag: 'alias', alias },
            cwd: docsPath,
          })
        },
        Effect.catchIf(
          (e) => e._tag === 'NetlifyError' && e.reason === 'auth',
          () => Effect.logWarning('::warning Not logged in to Netlify'),
        ),
      ),
    ),
  ]),
)

const tsCommand = Cli.Command.make(
  'ts',
  {
    watch: Cli.Options.boolean('watch').pipe(Cli.Options.withDefault(false)),
  },
  Effect.fn(function* ({ watch }) {
    if (watch) {
      yield* cmd('tsc --build tsconfig.dev.json --watch', { cwd })
    } else {
      yield* cmd('tsc --build tsconfig.dev.json', { cwd })
      yield* cmd('tsc --build tsconfig.all.json', { cwd })
    }
  }),
)

const circularCommand = Cli.Command.make(
  'circular',
  {},
  Effect.fn(function* () {
    yield* cmd('madge --circular --no-spinner examples/src/*/src packages/*/*/src', { shell: true })
  }),
)

const releaseSnapshotCommand = Cli.Command.make(
  'snapshot',
  {
    gitShaOption: Cli.Options.text('git-sha').pipe(Cli.Options.optional),
    dryRun: Cli.Options.boolean('dry-run').pipe(Cli.Options.withDefault(false)),
  },
  Effect.fn(function* ({ gitShaOption, dryRun }) {
    const originalVersion = yield* Effect.promise(() =>
      import('../packages/@livestore/common/package.json').then((m: any) => m.version as string),
    )

    const gitSha = gitShaOption._tag === 'Some' ? gitShaOption.value : yield* cmdText('git rev-parse HEAD')
    const filterStr = '--filter @livestore/* --filter !@livestore/effect-playwright'

    const snapshotVersion = `0.0.0-snapshot-${gitSha}`

    const versionFilePath = `${cwd}/packages/@livestore/common/src/version.ts`
    fs.writeFileSync(
      versionFilePath,
      fs.readFileSync(versionFilePath, 'utf8').replace(originalVersion, snapshotVersion),
    )

    yield* cmd(`pnpm ${filterStr} exec -- pnpm version '${snapshotVersion}' --no-git-tag-version`, {
      shell: true,
    })

    yield* cmd(`pnpm ${filterStr} exec -- pnpm publish --tag=snapshot --no-git-checks ${dryRun ? '--dry-run' : ''}`, {
      shell: true,
    })

    // Rollback package.json versions
    yield* cmd(`pnpm ${filterStr} exec -- pnpm version '${originalVersion}' --no-git-tag-version`, {
      shell: true,
    })

    // Rollback version.ts
    fs.writeFileSync(
      versionFilePath,
      fs.readFileSync(versionFilePath, 'utf8').replace(snapshotVersion, originalVersion),
    )
  }),
)

const releaseCommand = Cli.Command.make('release').pipe(Cli.Command.withSubcommands([releaseSnapshotCommand]))

const examples = fs
  .readdirSync(`${cwd}/examples/src`)
  .filter((entry) => fs.statSync(`${cwd}/examples/src/${entry}`).isDirectory())

const examplesRunCommand = Cli.Command.make(
  'run',
  {
    example: Cli.Args.choice(
      examples.map((example) => [example, example]),
      { name: 'example' },
    ),
  },
  Effect.fn(function* ({ example }) {
    yield* cmd(`pnpm dev`, { cwd: `${cwd}/examples/src/${example}` })
  }),
)

const examplesCommand = Cli.Command.make('examples').pipe(
  Cli.Command.withSubcommands([
    generateExamples.updatePatchesCommand,
    generateExamples.syncExamplesCommand,
    deployExamplesCommand,
    copyTodomvcSrc,
    examplesRunCommand,
  ]),
)

const command = Cli.Command.make('mono').pipe(
  Cli.Command.withSubcommands([
    examplesCommand,
    lintCommand,
    testCommand,
    tsCommand,
    circularCommand,
    docsCommand,
    releaseCommand,
  ]),
)

if (import.meta.main) {
  // 'CLI for managing the Livestore monorepo',
  const cli = Cli.Command.run(command, {
    name: 'mono',
    version: '0.0.0',
  })

  const layer = Layer.mergeAll(
    PlatformNode.NodeContext.layer,
    OtelLiveHttp({
      serviceName: 'mono',
      rootSpanName: 'cli',
      rootSpanAttributes: { 'span.label': process.argv.slice(2).join(' ') },
      skipLogUrl: process.argv.join(' ').includes('--completions'),
      traceNodeBootstrap: true,
    }),
  )

  cli(process.argv).pipe(
    Effect.provide(layer),
    Effect.annotateLogs({ thread: 'mono' }),
    Logger.withMinimumLogLevel(LogLevel.Debug),
    PlatformNode.NodeRuntime.runMain,
  )
}<|MERGE_RESOLUTION|>--- conflicted
+++ resolved
@@ -94,12 +94,7 @@
   { fix: Cli.Options.boolean('fix').pipe(Cli.Options.withDefault(false)) },
   Effect.fn(function* ({ fix }) {
     const fixFlag = fix ? '--fix --unsafe' : ''
-<<<<<<< HEAD
-    yield* cmd(`biome lint scripts tests packages docs examples ${fixFlag}`, { shell: true })
-=======
-    // TODO bring back `examples` as well
-    yield* cmd(`biome check scripts tests packages docs ${fixFlag}`, { shell: true })
->>>>>>> b736801f
+    yield* cmd(`biome check scripts tests packages docs examples ${fixFlag}`, { shell: true })
     if (fix) {
       yield* cmd('syncpack format', { cwd })
     }
