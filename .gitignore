--- conflicted
+++ resolved
@@ -44,10 +44,7 @@
 
 # locally downloaded S2 CLI
 .infra/s2/
-<<<<<<< HEAD
 backlog
-=======
 
 .devenv
-.devenv*
->>>>>>> 10a29136
+.devenv*