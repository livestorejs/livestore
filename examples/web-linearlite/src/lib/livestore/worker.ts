import { makeWorker } from '@livestore/adapter-web/worker'
import { makeWsSync } from '@livestore/sync-cf/client'
<<<<<<< HEAD

import { schema } from '@/lib/livestore/schema'

const defaultSyncUrl =
  typeof globalThis.location !== 'undefined'
    ? `${globalThis.location.protocol === 'https:' ? 'wss:' : 'ws:'}//${globalThis.location.host}`
    : 'ws://localhost:8787'

const syncUrl = import.meta.env.VITE_LIVESTORE_SYNC_URL ?? defaultSyncUrl

makeWorker({
  schema,
  sync: {
    backend: makeWsSync({ url: syncUrl }),
    initialSyncOptions: { _tag: 'Blocking', timeout: 5000 },
  },
=======
import { schema } from '@/lib/livestore/schema'

const syncUrl = import.meta.env?.VITE_LIVESTORE_SYNC_URL

makeWorker({
  schema,
  sync: syncUrl ? { backend: makeWsSync({ url: syncUrl }) } : undefined,
>>>>>>> b77a6fe5
})<|MERGE_RESOLUTION|>--- conflicted
+++ resolved
@@ -1,6 +1,5 @@
 import { makeWorker } from '@livestore/adapter-web/worker'
 import { makeWsSync } from '@livestore/sync-cf/client'
-<<<<<<< HEAD
 
 import { schema } from '@/lib/livestore/schema'
 
@@ -9,7 +8,8 @@
     ? `${globalThis.location.protocol === 'https:' ? 'wss:' : 'ws:'}//${globalThis.location.host}`
     : 'ws://localhost:8787'
 
-const syncUrl = import.meta.env.VITE_LIVESTORE_SYNC_URL ?? defaultSyncUrl
+const envSyncUrl = import.meta.env.VITE_LIVESTORE_SYNC_URL
+const syncUrl = envSyncUrl && envSyncUrl.length > 0 ? envSyncUrl : defaultSyncUrl
 
 makeWorker({
   schema,
@@ -17,13 +17,4 @@
     backend: makeWsSync({ url: syncUrl }),
     initialSyncOptions: { _tag: 'Blocking', timeout: 5000 },
   },
-=======
-import { schema } from '@/lib/livestore/schema'
-
-const syncUrl = import.meta.env?.VITE_LIVESTORE_SYNC_URL
-
-makeWorker({
-  schema,
-  sync: syncUrl ? { backend: makeWsSync({ url: syncUrl }) } : undefined,
->>>>>>> b77a6fe5
 })