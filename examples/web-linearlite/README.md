--- conflicted
+++ resolved
@@ -2,7 +2,6 @@
 
 [Demo](https://web-linearlite.livestore.dev/)
 
-<<<<<<< HEAD
 ## Local development
 
 The app now runs both the UI and Cloudflare Sync worker through the single Vite dev server provided by [`@cloudflare/vite-plugin`](https://developers.cloudflare.com/workers/vite-plugin/). No extra Wrangler process is needed while iterating.
@@ -14,6 +13,19 @@
 
 The dev server automatically forwards sync calls to the worker bundle and exposes the WebSocket endpoint on the same origin. When you need to target a remote worker instead, set `VITE_LIVESTORE_SYNC_URL`.
 
+## Cloudflare worker (optional)
+
+You can still run the Cloudflare worker yourself when you need direct access to the Wrangler inspector or want to point the app at a different backend.
+
+- cd examples/web-linearlite
+- pnpm --filter livestore-example-web-linearlite run wrangler:dev
+  - This serves the backend on `http://localhost:8787`
+- Run the app with that backend:
+  - fish-compatible: `env VITE_LIVESTORE_SYNC_URL=http://localhost:8787 pnpm --filter livestore-example-web-linearlite run dev`
+  - Or rely on the dev server plugin that auto-starts Wrangler during `pnpm --filter livestore-example-web-linearlite run dev`
+
+The app passes `syncPayload` with a demo token; adjust validation in `src/cf-worker/index.ts` for real auth.
+
 ## Building / deploying
 
 ```bash
@@ -21,22 +33,4 @@
 pnpm --filter livestore-example-web-linearlite run wrangler:deploy
 ```
 
-The build command emits both the web assets and the worker script that the deploy step uploads to Cloudflare using `wrangler@4.42.2`.
-=======
-## Cloudflare Sync (optional)
-
-This app can sync via Cloudflare Durable Objects, mirroring the TodoMVC CF example.
-
-Steps:
-
-- Start the Cloudflare Worker locally
-  - cd examples/web-linearlite
-  - pnpm wrangler:dev
-  - This serves the backend on `http://localhost:8787`
-
-- Run the app with the sync URL
-  - fish-compatible: `env VITE_LIVESTORE_SYNC_URL=http://localhost:8787 pnpm dev`
-  - Alternatively rely on the dev server plugin that auto-starts Wrangler during `pnpm dev`.
-
-The app passes `syncPayload` with a demo token; adjust validation in `src/cf-worker/index.ts` for real auth.
->>>>>>> b77a6fe5
+The build command emits both the web assets and the worker script that the deploy step uploads to Cloudflare using `wrangler@4.42.2`.