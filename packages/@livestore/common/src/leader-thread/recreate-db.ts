--- conflicted
+++ resolved
@@ -26,13 +26,8 @@
   // and later we'll overwrite the persisted database with the new data
   // TODO bring back this optimization
   // const tmpDb = yield* makeSqliteDb({ _tag: 'in-memory' })
-<<<<<<< HEAD
-  const tmpDb = db
+  const tmpDb = dbReadModel
   yield* configureConnection(tmpDb, { foreignKeys: true })
-=======
-  const tmpDb = dbReadModel
-  yield* configureConnection(tmpDb, { fkEnabled: true })
->>>>>>> b9b072ff
 
   const initDb = (hooks: Partial<MigrationHooks> | undefined) =>
     Effect.gen(function* () {
