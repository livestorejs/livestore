import { DurableObject } from 'cloudflare:workers'
import { makeColumnSpec, UnexpectedError } from '@livestore/common'
import { EventSequenceNumber, type LiveStoreEvent, State } from '@livestore/common/schema'
import { shouldNeverHappen } from '@livestore/utils'
<<<<<<< HEAD
import { Effect, Logger, LogLevel, Option, Schema, UrlParams } from '@livestore/utils/effect'
import { DurableObject } from 'cloudflare:workers'
=======
import { Effect, Logger, LogLevel, Option, Schema } from '@livestore/utils/effect'
>>>>>>> 13366fbf

import { SearchParamsSchema, WSMessage } from '../common/mod.js'
import type { SyncMetadata } from '../common/ws-message-types.js'

export interface Env {
  DB: D1Database
  ADMIN_SECRET: string
}

type WebSocketClient = WebSocket

const encodeOutgoingMessage = Schema.encodeSync(Schema.parseJson(WSMessage.BackendToClientMessage))
const encodeIncomingMessage = Schema.encodeSync(Schema.parseJson(WSMessage.ClientToBackendMessage))
const decodeIncomingMessage = Schema.decodeUnknownEither(Schema.parseJson(WSMessage.ClientToBackendMessage))

export const eventlogTable = State.SQLite.table({
  // NOTE actual table name is determined at runtime
  name: 'eventlog_$PERSISTENCE_FORMAT_VERSION_$storeId',
  columns: {
    seqNum: State.SQLite.integer({ primaryKey: true, schema: EventSequenceNumber.GlobalEventSequenceNumber }),
    parentSeqNum: State.SQLite.integer({ schema: EventSequenceNumber.GlobalEventSequenceNumber }),
    name: State.SQLite.text({}),
    args: State.SQLite.text({ schema: Schema.parseJson(Schema.Any), nullable: true }),
    /** ISO date format. Currently only used for debugging purposes. */
    createdAt: State.SQLite.text({}),
    clientId: State.SQLite.text({}),
    sessionId: State.SQLite.text({}),
  },
})

const WebSocketAttachmentSchema = Schema.parseJson(
  Schema.Struct({
    storeId: Schema.String,
    payload: Schema.optional(Schema.JsonValue),
  }),
)

export const PULL_CHUNK_SIZE = 100

/**
 * Needs to be bumped when the storage format changes (e.g. eventlogTable schema changes)
 *
 * Changing this version number will lead to a "soft reset".
 */
export const PERSISTENCE_FORMAT_VERSION = 7

export type MakeDurableObjectClassOptions = {
  onPush?: (
    message: WSMessage.PushReq,
    context: { storeId: string; payload?: Schema.JsonValue },
  ) => Effect.Effect<void> | Promise<void>
  onPushRes?: (message: WSMessage.PushAck | WSMessage.Error) => Effect.Effect<void> | Promise<void>
  onPull?: (
    message: WSMessage.PullReq,
    context: { storeId: string; payload?: Schema.JsonValue },
  ) => Effect.Effect<void> | Promise<void>
  onPullRes?: (message: WSMessage.PullRes | WSMessage.Error) => Effect.Effect<void> | Promise<void>
}

export type MakeDurableObjectClass = (options?: MakeDurableObjectClassOptions) => {
  new (ctx: DurableObjectState, env: Env): DurableObject<Env>
}

export const makeDurableObject: MakeDurableObjectClass = (options) => {
  return class WebSocketServerBase extends DurableObject<Env> {
    /** Needed to prevent concurrent pushes */
    private pushSemaphore = Effect.makeSemaphore(1).pipe(Effect.runSync)

    private currentHead: EventSequenceNumber.GlobalEventSequenceNumber | 'uninitialized' = 'uninitialized'

    fetch = async (request: Request) =>
      Effect.sync(() => {
        const { storeId, payload } = getRequestSearchParams(request)
        const storage = makeStorage(this.ctx, this.env, storeId)

        const { 0: client, 1: server } = new WebSocketPair()

        // Since we're using websocket hibernation, we need to remember the storeId for subsequent `webSocketMessage` calls
        server.serializeAttachment(Schema.encodeSync(WebSocketAttachmentSchema)({ storeId, payload }))

        // See https://developers.cloudflare.com/durable-objects/examples/websocket-hibernation-server

        this.ctx.acceptWebSocket(server)

        this.ctx.setWebSocketAutoResponse(
          new WebSocketRequestResponsePair(
            encodeIncomingMessage(WSMessage.Ping.make({ requestId: 'ping' })),
            encodeOutgoingMessage(WSMessage.Pong.make({ requestId: 'ping' })),
          ),
        )

        const colSpec = makeColumnSpec(eventlogTable.sqliteDef.ast)
        this.env.DB.exec(`CREATE TABLE IF NOT EXISTS ${storage.dbName} (${colSpec}) strict`)

        return new Response(null, {
          status: 101,
          webSocket: client,
        })
      }).pipe(Effect.tapCauseLogPretty, Effect.runPromise)

    webSocketMessage = (ws: WebSocketClient, message: ArrayBuffer | string) => {
      console.log('webSocketMessage', message)
      const decodedMessageRes = decodeIncomingMessage(message)

      if (decodedMessageRes._tag === 'Left') {
        console.error('Invalid message received', decodedMessageRes.left)
        return
      }

      const decodedMessage = decodedMessageRes.right
      const requestId = decodedMessage.requestId

      return Effect.gen(this, function* () {
        const { storeId, payload } = yield* Schema.decode(WebSocketAttachmentSchema)(ws.deserializeAttachment())
        const storage = makeStorage(this.ctx, this.env, storeId)

        try {
          switch (decodedMessage._tag) {
            // TODO allow pulling concurrently to not block incoming push requests
            case 'WSMessage.PullReq': {
              if (options?.onPull) {
                yield* Effect.tryAll(() => options.onPull!(decodedMessage, { storeId, payload }))
              }

              const respond = (message: WSMessage.PullRes) =>
                Effect.gen(function* () {
                  if (options?.onPullRes) {
                    yield* Effect.tryAll(() => options.onPullRes!(message))
                  }
                  ws.send(encodeOutgoingMessage(message))
                })

              const cursor = decodedMessage.cursor

              // TODO use streaming
              const remainingEvents = yield* storage.getEvents(cursor)

              // Send at least one response, even if there are no events
              const batches =
                remainingEvents.length === 0
                  ? [[]]
                  : Array.from({ length: Math.ceil(remainingEvents.length / PULL_CHUNK_SIZE) }, (_, i) =>
                      remainingEvents.slice(i * PULL_CHUNK_SIZE, (i + 1) * PULL_CHUNK_SIZE),
                    )

              for (const [index, batch] of batches.entries()) {
                const remaining = Math.max(0, remainingEvents.length - (index + 1) * PULL_CHUNK_SIZE)
                yield* respond(WSMessage.PullRes.make({ batch, remaining, requestId: { context: 'pull', requestId } }))
              }

              break
            }
            case 'WSMessage.PushReq': {
              const respond = (message: WSMessage.PushAck | WSMessage.Error) =>
                Effect.gen(function* () {
                  if (options?.onPushRes) {
                    yield* Effect.tryAll(() => options.onPushRes!(message))
                  }
                  ws.send(encodeOutgoingMessage(message))
                })

              if (decodedMessage.batch.length === 0) {
                yield* respond(WSMessage.PushAck.make({ requestId }))
                return
              }

              yield* this.pushSemaphore.take(1)

              if (options?.onPush) {
                yield* Effect.tryAll(() => options.onPush!(decodedMessage, { storeId, payload }))
              }

              // TODO check whether we could use the Durable Object storage for this to speed up the lookup
              // const expectedParentNum = yield* storage.getHead

              let currentHead: EventSequenceNumber.GlobalEventSequenceNumber
              if (this.currentHead === 'uninitialized') {
                const currentHeadFromStorage = yield* Effect.promise(() => this.ctx.storage.get('currentHead'))
                // console.log('currentHeadFromStorage', currentHeadFromStorage)
                if (currentHeadFromStorage === undefined) {
                  // console.log('currentHeadFromStorage is null, getting from D1')
                  // currentHead = yield* storage.getHead
                  // console.log('currentHeadFromStorage is null, using root')
                  currentHead = EventSequenceNumber.ROOT.global
                } else {
                  currentHead = currentHeadFromStorage as EventSequenceNumber.GlobalEventSequenceNumber
                }
              } else {
                // console.log('currentHead is already initialized', this.currentHead)
                currentHead = this.currentHead
              }

              // TODO handle clientId unique conflict
              // Validate the batch
              const firstEvent = decodedMessage.batch[0]!
              if (firstEvent.parentSeqNum !== currentHead) {
                const err = WSMessage.Error.make({
                  message: `Invalid parent event number. Received e${firstEvent.parentSeqNum} but expected e${currentHead}`,
                  requestId,
                })

                yield* Effect.logError(err)

                yield* respond(err)
                yield* this.pushSemaphore.release(1)
                return
              }

              yield* respond(WSMessage.PushAck.make({ requestId }))

              const createdAt = new Date().toISOString()

              // NOTE we're not waiting for this to complete yet to allow the broadcast to happen right away
              // while letting the async storage write happen in the background
              const storeFiber = yield* storage.appendEvents(decodedMessage.batch, createdAt).pipe(Effect.fork)

              this.currentHead = decodedMessage.batch.at(-1)!.seqNum
              yield* Effect.promise(() => this.ctx.storage.put('currentHead', this.currentHead))

              yield* this.pushSemaphore.release(1)

              const connectedClients = this.ctx.getWebSockets()

              // console.debug(`Broadcasting push batch to ${this.subscribedWebSockets.size} clients`)
              if (connectedClients.length > 0) {
                // TODO refactor to batch api
                const pullRes = WSMessage.PullRes.make({
                  batch: decodedMessage.batch.map((eventEncoded) => ({
                    eventEncoded,
                    metadata: Option.some({ createdAt }),
                  })),
                  remaining: 0,
                  requestId: { context: 'push', requestId },
                })
                const pullResEnc = encodeOutgoingMessage(pullRes)

                // Only calling once for now.
                if (options?.onPullRes) {
                  yield* Effect.tryAll(() => options.onPullRes!(pullRes))
                }

                // NOTE we're also sending the pullRes to the pushing ws client as a confirmation
                for (const conn of connectedClients) {
                  conn.send(pullResEnc)
                }
              }

              // Wait for the storage write to complete before finishing this request
              yield* storeFiber

              break
            }
            case 'WSMessage.AdminResetRoomReq': {
              if (decodedMessage.adminSecret !== this.env.ADMIN_SECRET) {
                ws.send(encodeOutgoingMessage(WSMessage.Error.make({ message: 'Invalid admin secret', requestId })))
                return
              }

              yield* storage.resetStore
              ws.send(encodeOutgoingMessage(WSMessage.AdminResetRoomRes.make({ requestId })))

              break
            }
            case 'WSMessage.AdminInfoReq': {
              if (decodedMessage.adminSecret !== this.env.ADMIN_SECRET) {
                ws.send(encodeOutgoingMessage(WSMessage.Error.make({ message: 'Invalid admin secret', requestId })))
                return
              }

              ws.send(
                encodeOutgoingMessage(
                  WSMessage.AdminInfoRes.make({ requestId, info: { durableObjectId: this.ctx.id.toString() } }),
                ),
              )

              break
            }
            default: {
              console.error('unsupported message', decodedMessage)
              return shouldNeverHappen()
            }
          }
        } catch (error: any) {
          ws.send(encodeOutgoingMessage(WSMessage.Error.make({ message: error.message, requestId })))
        }
      }).pipe(
        Effect.withSpan(`@livestore/sync-cf:durable-object:webSocketMessage:${decodedMessage._tag}`, {
          attributes: { requestId },
        }),
        Effect.tapCauseLogPretty,
        Effect.tapErrorCause((cause) =>
          Effect.sync(() =>
            ws.send(encodeOutgoingMessage(WSMessage.Error.make({ message: cause.toString(), requestId }))),
          ),
        ),
        Logger.withMinimumLogLevel(LogLevel.Debug),
        Effect.provide(Logger.prettyWithThread('durable-object')),
        Effect.runPromise,
      )
    }

    webSocketClose = async (ws: WebSocketClient, code: number, _reason: string, _wasClean: boolean) => {
      // If the client closes the connection, the runtime will invoke the webSocketClose() handler.
      ws.close(code, 'Durable Object is closing WebSocket')
    }
  }
}

type SyncStorage = {
  dbName: string
  // getHead: Effect.Effect<EventSequenceNumber.GlobalEventSequenceNumber, UnexpectedError>
  getEvents: (
    cursor: number | undefined,
  ) => Effect.Effect<
    ReadonlyArray<{ eventEncoded: LiveStoreEvent.AnyEncodedGlobal; metadata: Option.Option<SyncMetadata> }>,
    UnexpectedError
  >
  appendEvents: (
    batch: ReadonlyArray<LiveStoreEvent.AnyEncodedGlobal>,
    createdAt: string,
  ) => Effect.Effect<void, UnexpectedError>
  resetStore: Effect.Effect<void, UnexpectedError>
}

const makeStorage = (ctx: DurableObjectState, env: Env, storeId: string): SyncStorage => {
  const dbName = `eventlog_${PERSISTENCE_FORMAT_VERSION}_${toValidTableName(storeId)}`

  const execDb = <T>(cb: (db: D1Database) => Promise<D1Result<T>>) =>
    Effect.tryPromise({
      try: () => cb(env.DB),
      catch: (error) => new UnexpectedError({ cause: error, payload: { dbName } }),
    }).pipe(
      Effect.map((_) => _.results),
      Effect.withSpan('@livestore/sync-cf:durable-object:execDb'),
    )

  // const getHead: Effect.Effect<EventSequenceNumber.GlobalEventSequenceNumber, UnexpectedError> = Effect.gen(
  //   function* () {
  //     const result = yield* execDb<{ seqNum: EventSequenceNumber.GlobalEventSequenceNumber }>((db) =>
  //       db.prepare(`SELECT seqNum FROM ${dbName} ORDER BY seqNum DESC LIMIT 1`).all(),
  //     )

  //     return result[0]?.seqNum ?? EventSequenceNumber.ROOT.global
  //   },
  // ).pipe(UnexpectedError.mapToUnexpectedError)

  const getEvents = (
    cursor: number | undefined,
  ): Effect.Effect<
    ReadonlyArray<{ eventEncoded: LiveStoreEvent.AnyEncodedGlobal; metadata: Option.Option<SyncMetadata> }>,
    UnexpectedError
  > =>
    Effect.gen(function* () {
      const whereClause = cursor === undefined ? '' : `WHERE seqNum > ${cursor}`
      const sql = `SELECT * FROM ${dbName} ${whereClause} ORDER BY seqNum ASC`
      // TODO handle case where `cursor` was not found
      const rawEvents = yield* execDb((db) => db.prepare(sql).all())
      const events = Schema.decodeUnknownSync(Schema.Array(eventlogTable.rowSchema))(rawEvents).map(
        ({ createdAt, ...eventEncoded }) => ({
          eventEncoded,
          metadata: Option.some({ createdAt }),
        }),
      )
      return events
    }).pipe(UnexpectedError.mapToUnexpectedError)

  const appendEvents: SyncStorage['appendEvents'] = (batch, createdAt) =>
    Effect.gen(function* () {
      // If there are no events, do nothing.
      if (batch.length === 0) return

      // CF D1 limits:
      // Maximum bound parameters per query	100, Maximum arguments per SQL function	32
      // Thus we need to split the batch into chunks of max (100/7=)14 events each.
      const CHUNK_SIZE = 14

      for (let i = 0; i < batch.length; i += CHUNK_SIZE) {
        const chunk = batch.slice(i, i + CHUNK_SIZE)

        // Create a list of placeholders ("(?, ?, ?, ?, ?, ?, ?)"), corresponding to each event.
        const valuesPlaceholders = chunk.map(() => '(?, ?, ?, ?, ?, ?, ?)').join(', ')
        const sql = `INSERT INTO ${dbName} (seqNum, parentSeqNum, args, name, createdAt, clientId, sessionId) VALUES ${valuesPlaceholders}`
        // Flatten the event properties into a parameters array.
        const params = chunk.flatMap((event) => [
          event.seqNum,
          event.parentSeqNum,
          event.args === undefined ? null : JSON.stringify(event.args),
          event.name,
          createdAt,
          event.clientId,
          event.sessionId,
        ])

        yield* execDb((db) =>
          db
            .prepare(sql)
            .bind(...params)
            .run(),
        )
      }
    }).pipe(UnexpectedError.mapToUnexpectedError)

  const resetStore = Effect.gen(function* () {
    yield* Effect.promise(() => ctx.storage.deleteAll())
  }).pipe(UnexpectedError.mapToUnexpectedError)

  return {
    dbName,
    // getHead,
    getEvents,
    appendEvents,
    resetStore,
  }
}

const getRequestSearchParams = (request: Request) => {
  const url = new URL(request.url)
  const urlParams = UrlParams.fromInput(url.searchParams)
  const paramsResult = UrlParams.schemaStruct(SearchParamsSchema)(urlParams).pipe(Effect.runSync)
  return paramsResult
}

const toValidTableName = (str: string) => str.replaceAll(/[^a-zA-Z0-9]/g, '_')<|MERGE_RESOLUTION|>--- conflicted
+++ resolved
@@ -2,12 +2,8 @@
 import { makeColumnSpec, UnexpectedError } from '@livestore/common'
 import { EventSequenceNumber, type LiveStoreEvent, State } from '@livestore/common/schema'
 import { shouldNeverHappen } from '@livestore/utils'
-<<<<<<< HEAD
 import { Effect, Logger, LogLevel, Option, Schema, UrlParams } from '@livestore/utils/effect'
 import { DurableObject } from 'cloudflare:workers'
-=======
-import { Effect, Logger, LogLevel, Option, Schema } from '@livestore/utils/effect'
->>>>>>> 13366fbf
 
 import { SearchParamsSchema, WSMessage } from '../common/mod.js'
 import type { SyncMetadata } from '../common/ws-message-types.js'
