--- conflicted
+++ resolved
@@ -30,13 +30,7 @@
     const formatValue = (value: any) => (value === SessionIdSymbol ? 'SessionIdSymbol' : String(value))
 
     if (Array.isArray(bindValues)) {
-<<<<<<< HEAD
-      return (`${sql}\n${bindValues.join('\n')}`) as CacheKey
-    }
-
-    return (`${sql}\n${Object.values(bindValues).join('\n')}`) as CacheKey
-=======
-      return (sql + '\n' + bindValues.map(formatValue).join('\n')) as CacheKey
+      return `${sql}\n${bindValues.map(formatValue).join('\n')}` as CacheKey
     }
 
     return (sql +
@@ -44,7 +38,6 @@
       Object.entries(bindValues)
         .map(([key, value]) => `${key}:${formatValue(value)}`)
         .join('\n')) as CacheKey
->>>>>>> 6633ed7a
   }
   get = (key: CacheKey) => {
     return this.#entries.get(key)
