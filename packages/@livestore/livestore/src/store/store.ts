import {
  type Bindable,
  type ClientSession,
  type ClientSessionSyncProcessor,
  Devtools,
  getExecStatementsFromMaterializer,
  getResultSchema,
  hashMaterializerResults,
  IntentionalShutdownCause,
  isQueryBuilder,
  liveStoreVersion,
  MaterializeError,
  MaterializerHashMismatchError,
  makeClientSessionSyncProcessor,
  type PreparedBindValues,
  prepareBindValues,
  QueryBuilderAstSymbol,
  replaceSessionIdSymbol,
  UnexpectedError,
} from '@livestore/common'
import type { LiveStoreSchema } from '@livestore/common/schema'
<<<<<<< HEAD
import { EventSequenceNumber, getEventDef, LiveStoreEvent, SystemTables } from '@livestore/common/schema'
import { assertNever, casesHandled, isDevEnv, omitUndefineds, shouldNeverHappen } from '@livestore/utils'
=======
import { LiveStoreEvent, resolveEventDef, SystemTables } from '@livestore/common/schema'
import { assertNever, isDevEnv, notYetImplemented, omitUndefineds, shouldNeverHappen } from '@livestore/utils'
>>>>>>> 10a29136
import type { Scope } from '@livestore/utils/effect'
import {
  Cause,
  Effect,
  Exit,
  Fiber,
  Inspectable,
  identity,
  Option,
  OtelTracer,
  Runtime,
  Schema,
  Stream,
} from '@livestore/utils/effect'
import { nanoid } from '@livestore/utils/nanoid'
import * as otel from '@opentelemetry/api'

import type { LiveQuery, ReactivityGraph, ReactivityGraphContext, SignalDef } from '../live-queries/base-class.ts'
import { makeReactivityGraph } from '../live-queries/base-class.ts'
import { makeExecBeforeFirstRun } from '../live-queries/client-document-get-query.ts'
import { queryDb } from '../live-queries/db-query.ts'
import type { Ref } from '../reactive.ts'
import { SqliteDbWrapper } from '../SqliteDbWrapper.ts'
import { ReferenceCountedSet } from '../utils/data-structures.ts'
import { downloadBlob, exposeDebugUtils } from '../utils/dev.ts'
<<<<<<< HEAD
import type { StackInfo } from '../utils/stack-info.ts'
import { DEFAULT_PARAMS } from './store-constants.ts'
=======
>>>>>>> 10a29136
import type {
  Queryable,
  RefreshReason,
  StoreCommitOptions,
  StoreEventsOptions,
  StoreOptions,
  StoreOtel,
  SubscribeOptions,
  Unsubscribe,
} from './store-types.ts'

type SubscribeFn = {
  <TResult>(
    query: Queryable<TResult>,
    onUpdate: (value: TResult) => void,
    options?: SubscribeOptions<TResult>,
  ): Unsubscribe
  <TResult>(query: Queryable<TResult>, options?: SubscribeOptions<TResult>): AsyncIterable<TResult>
}

if (isDevEnv()) {
  exposeDebugUtils()
}

export class Store<TSchema extends LiveStoreSchema = LiveStoreSchema.Any, TContext = {}> extends Inspectable.Class {
  readonly storeId: string
  reactivityGraph: ReactivityGraph
  sqliteDbWrapper: SqliteDbWrapper
  clientSession: ClientSession
  schema: LiveStoreSchema
  context: TContext
  otel: StoreOtel
  params: StoreOptions<TSchema, TContext>['params']
  /**
   * Reactive connectivity updates emitted by the backing sync backend.
   *
   * @example
   * ```ts
   * import { Effect, Stream } from 'effect'
   *
   * const status = await store.networkStatus.pipe(Effect.runPromise)
   *
   * await store.networkStatus.changes.pipe(
   *   Stream.tap((next) => console.log('network status update', next)),
   *   Stream.runDrain,
   *   Effect.scoped,
   *   Effect.runPromise,
   * )
   * ```
   */
  readonly networkStatus: ClientSession['leaderThread']['networkStatus']
  /**
   * Note we're using `Ref<null>` here as we don't care about the value but only about *that* something has changed.
   * This only works in combination with `equal: () => false` which will always trigger a refresh.
   */
  tableRefs: { [key: string]: Ref<null, ReactivityGraphContext, RefreshReason> }

  /** Tracks whether the store has been shut down */
  private isShutdown = false

  private effectContext: {
    runtime: Runtime.Runtime<Scope.Scope>
    lifetimeScope: Scope.Scope
  }

  /** RC-based set to see which queries are currently subscribed to */
  activeQueries: ReferenceCountedSet<LiveQuery<any>>

  // NOTE this is currently exposed for the Devtools databrowser to commit events
  readonly __eventSchema
  readonly syncProcessor: ClientSessionSyncProcessor

  readonly boot: Effect.Effect<void, UnexpectedError, Scope.Scope>

  // #region constructor
  constructor({
    clientSession,
    schema,
    otelOptions,
    context,
    batchUpdates,
    storeId,
    effectContext,
    params,
    confirmUnsavedChanges,
    __runningInDevtools,
  }: StoreOptions<TSchema, TContext>) {
    super()

    this.storeId = storeId

    this.sqliteDbWrapper = new SqliteDbWrapper({ otel: otelOptions, db: clientSession.sqliteDb })
    this.clientSession = clientSession
    this.schema = schema
    this.context = context
<<<<<<< HEAD
    this.params = params
=======
    this.networkStatus = clientSession.leaderThread.networkStatus
>>>>>>> 10a29136

    this.effectContext = effectContext

    const reactivityGraph = makeReactivityGraph()

    const syncSpan = otelOptions.tracer.startSpan('LiveStore:sync', {}, otelOptions.rootSpanContext)

    this.syncProcessor = makeClientSessionSyncProcessor({
      schema,
      clientSession,
      runtime: effectContext.runtime,
      materializeEvent: Effect.fn('client-session-sync-processor:materialize-event')(
        (eventEncoded, { withChangeset, materializerHashLeader }) =>
          // We need to use `Effect.gen` (even though we're using `Effect.fn`) so that we can pass `this` to the function
          Effect.gen(this, function* () {
            const resolution = yield* resolveEventDef(schema, {
              operation: '@livestore/livestore:store:materializeEvent',
              event: eventEncoded,
            })

            if (resolution._tag === 'unknown') {
              // Runtime schema doesn't know this event yet; skip materialization but
              // keep the log entry so upgraded clients can replay it later.
              return {
                writeTables: new Set<string>(),
                sessionChangeset: { _tag: 'no-op' as const },
                materializerHash: Option.none(),
              }
            }

            const { eventDef, materializer } = resolution

            const execArgsArr = getExecStatementsFromMaterializer({
              eventDef,
              materializer,
              dbState: this.sqliteDbWrapper,
              event: { decoded: undefined, encoded: eventEncoded },
            })

            const materializerHash = isDevEnv() ? Option.some(hashMaterializerResults(execArgsArr)) : Option.none()

            // Hash mismatch detection only occurs during the pull path (when receiving events from the leader).
            // During push path (local commits), materializerHashLeader is always Option.none(), so this condition
            // will never be met. The check happens when the same event comes back from the leader during sync,
            // allowing us to compare the leader's computed hash with our local re-materialization hash.
            if (
              materializerHashLeader._tag === 'Some' &&
              materializerHash._tag === 'Some' &&
              materializerHashLeader.value !== materializerHash.value
            ) {
              return yield* MaterializerHashMismatchError.make({ eventName: eventEncoded.name })
            }

            const span = yield* OtelTracer.currentOtelSpan.pipe(Effect.orDie)
            const otelContext = otel.trace.setSpan(otel.context.active(), span)

            const writeTablesForEvent = new Set<string>()

            const exec = () => {
              for (const {
                statementSql,
                bindValues,
                writeTables = this.sqliteDbWrapper.getTablesUsed(statementSql),
              } of execArgsArr) {
                try {
                  this.sqliteDbWrapper.cachedExecute(statementSql, bindValues, { otelContext, writeTables })
                } catch (cause) {
                  // TOOD refactor with `SqliteError`
                  throw UnexpectedError.make({
                    cause,
                    note: `Error executing materializer for event "${eventEncoded.name}".\nStatement: ${statementSql}\nBind values: ${JSON.stringify(bindValues)}`,
                  })
                }

                // durationMsTotal += durationMs
                for (const table of writeTables) {
                  writeTablesForEvent.add(table)
                }

                this.sqliteDbWrapper.debug.head = eventEncoded.seqNum
              }
            }

            let sessionChangeset:
              | { _tag: 'sessionChangeset'; data: Uint8Array<ArrayBuffer>; debug: any }
              | { _tag: 'no-op' }
              | { _tag: 'unset' } = { _tag: 'unset' }
            if (withChangeset === true) {
              sessionChangeset = this.sqliteDbWrapper.withChangeset(exec).changeset
            } else {
              exec()
            }

            return { writeTables: writeTablesForEvent, sessionChangeset, materializerHash }
          }).pipe(Effect.mapError((cause) => MaterializeError.make({ cause }))),
      ),
      rollback: (changeset) => {
        this.sqliteDbWrapper.rollback(changeset)
      },
      refreshTables: (tables) => {
        const tablesToUpdate = [] as [Ref<null, ReactivityGraphContext, RefreshReason>, null][]
        for (const tableName of tables) {
          const tableRef = this.tableRefs[tableName]
          assertNever(tableRef !== undefined, `No table ref found for ${tableName}`)
          tablesToUpdate.push([tableRef!, null])
        }
        reactivityGraph.setRefs(tablesToUpdate)
      },
      span: syncSpan,
      params: {
        ...omitUndefineds({
          leaderPushBatchSize: params.leaderPushBatchSize,
        }),
        ...(params.simulation?.clientSessionSyncProcessor !== undefined
          ? { simulation: params.simulation.clientSessionSyncProcessor }
          : {}),
      },
      confirmUnsavedChanges,
    })

    this.__eventSchema = LiveStoreEvent.makeEventDefSchemaMemo(schema)

    // TODO generalize the `tableRefs` concept to allow finer-grained refs
    this.tableRefs = {}
    this.activeQueries = new ReferenceCountedSet()

    const commitsSpan = otelOptions.tracer.startSpan('LiveStore:commits', {}, otelOptions.rootSpanContext)
    const otelMuationsSpanContext = otel.trace.setSpan(otel.context.active(), commitsSpan)

    const queriesSpan = otelOptions.tracer.startSpan('LiveStore:queries', {}, otelOptions.rootSpanContext)
    const otelQueriesSpanContext = otel.trace.setSpan(otel.context.active(), queriesSpan)

    this.reactivityGraph = reactivityGraph
    this.reactivityGraph.context = {
      store: this as unknown as Store<LiveStoreSchema>,
      defRcMap: new Map(),
      reactivityGraph: new WeakRef(reactivityGraph),
      otelTracer: otelOptions.tracer,
      rootOtelContext: otelQueriesSpanContext,
      effectsWrapper: batchUpdates,
    }

    this.otel = {
      tracer: otelOptions.tracer,
      rootSpanContext: otelOptions.rootSpanContext,
      commitsSpanContext: otelMuationsSpanContext,
      queriesSpanContext: otelQueriesSpanContext,
    }

    // Need a set here since `schema.tables` might contain duplicates and some componentStateTables
    const allTableNames = new Set(
      // NOTE we're excluding the LiveStore schema and events tables as they are not user-facing
      // unless LiveStore is running in the devtools
      __runningInDevtools
        ? this.schema.state.sqlite.tables.keys()
        : Array.from(this.schema.state.sqlite.tables.keys()).filter((_) => !SystemTables.isStateSystemTable(_)),
    )
    const existingTableRefs = new Map(
      Array.from(this.reactivityGraph.atoms.values())
        .filter((_): _ is Ref<any, any, any> => _._tag === 'ref' && _.label?.startsWith('tableRef:') === true)
        .map((_) => [_.label!.slice('tableRef:'.length), _] as const),
    )
    for (const tableName of allTableNames) {
      this.tableRefs[tableName] =
        existingTableRefs.get(tableName) ??
        this.reactivityGraph.makeRef(null, {
          equal: () => false,
          label: `tableRef:${tableName}`,
          meta: { liveStoreRefType: 'table' },
        })
    }

    this.boot = Effect.gen(this, function* () {
      yield* Effect.addFinalizer(() =>
        Effect.sync(() => {
          // Remove all table refs from the reactivity graph
          for (const tableRef of Object.values(this.tableRefs)) {
            for (const superComp of tableRef.super) {
              this.reactivityGraph.removeEdge(superComp, tableRef)
            }
          }

          // End the otel spans
          syncSpan.end()
          commitsSpan.end()
          queriesSpan.end()
        }),
      )

      yield* this.syncProcessor.boot
    })
  }
  // #endregion constructor

  get sessionId(): string {
    return this.clientSession.sessionId
  }

  get clientId(): string {
    return this.clientSession.clientId
  }

  private checkShutdown = (operation: string): void => {
    if (this.isShutdown) {
      throw new UnexpectedError({
        cause: `Store has been shut down (while performing "${operation}").`,
        note: `You cannot perform this operation after the store has been shut down.`,
      })
    }
  }

  /**
   * Subscribe to the results of a query.
   *
   * - When providing an `onUpdate` callback it returns an {@link Unsubscribe} function.
   * - Without a callback it returns an {@link AsyncIterable} that yields query results.
   *
   * @example
   * ```ts
   * const unsubscribe = store.subscribe(query$, (result) => console.log(result))
   * ```
   *
   * @example
   * ```ts
   * for await (const result of store.subscribe(query$)) {
   *   console.log(result)
   * }
   * ```
   */
  subscribe = (<TResult>(
    query: Queryable<TResult>,
    onUpdateOrOptions?: ((value: TResult) => void) | SubscribeOptions<TResult>,
    maybeOptions?: SubscribeOptions<TResult>,
  ): Unsubscribe | AsyncIterable<TResult> => {
    if (typeof onUpdateOrOptions === 'function') {
      return this.subscribeWithCallback(query, onUpdateOrOptions, maybeOptions)
    }

    return this.subscribeAsAsyncIterable(query, onUpdateOrOptions)
  }) as SubscribeFn

  private subscribeWithCallback = <TResult>(
    query: Queryable<TResult>,
    onUpdate: (value: TResult) => void,
    options?: SubscribeOptions<TResult>,
  ): Unsubscribe => {
    this.checkShutdown('subscribe')

    return this.otel.tracer.startActiveSpan(
      `LiveStore.subscribe`,
      { attributes: { label: options?.label, queryLabel: isQueryBuilder(query) ? query.toString() : query.label } },
      options?.otelContext ?? this.otel.queriesSpanContext,
      (span) => {
        const otelContext = otel.trace.setSpan(otel.context.active(), span)

        const queryRcRef = isQueryBuilder(query)
          ? queryDb(query).make(this.reactivityGraph.context!)
          : query._tag === 'def' || query._tag === 'signal-def'
            ? query.make(this.reactivityGraph.context!)
            : {
                value: query as LiveQuery<TResult>,
                deref: () => {},
              }
        const query$ = queryRcRef.value

        const label = `subscribe:${options?.label}`
        const effect = this.reactivityGraph.makeEffect(
          (get, _otelContext, debugRefreshReason) => onUpdate(get(query$.results$, otelContext, debugRefreshReason)),
          { label },
        )

        if (options?.stackInfo) {
          query$.activeSubscriptions.add(options.stackInfo)
        }

        options?.onSubscribe?.(query$)

        this.activeQueries.add(query$ as LiveQuery<TResult>)

        if (options?.skipInitialRun !== true && !query$.isDestroyed) {
          effect.doEffect(otelContext, {
            _tag: 'subscribe.initial',
            label: `subscribe-initial-run:${options?.label}`,
          })
        }

        const unsubscribe = () => {
          try {
            this.reactivityGraph.destroyNode(effect)
            this.activeQueries.remove(query$ as LiveQuery<TResult>)

            if (options?.stackInfo) {
              query$.activeSubscriptions.delete(options.stackInfo)
            }

            queryRcRef.deref()

            options?.onUnsubsubscribe?.()
          } finally {
            span.end()
          }
        }

        return unsubscribe
      },
    )
  }

  private subscribeAsAsyncIterable = <TResult>(
    query: Queryable<TResult>,
    options?: SubscribeOptions<TResult>,
  ): AsyncIterable<TResult> => {
    this.checkShutdown('subscribe')

    return Stream.toAsyncIterable(this.subscribeStream(query, options))
  }

  subscribeStream = <TResult>(query: Queryable<TResult>, options?: SubscribeOptions<TResult>): Stream.Stream<TResult> =>
    Stream.asyncPush<TResult>((emit) =>
      Effect.gen(this, function* () {
        const otelSpan = yield* OtelTracer.currentOtelSpan.pipe(
          Effect.catchTag('NoSuchElementException', () => Effect.succeed(undefined)),
        )
        const otelContext = otelSpan ? otel.trace.setSpan(otel.context.active(), otelSpan) : otel.context.active()

        yield* Effect.acquireRelease(
          Effect.sync(() =>
            this.subscribe(query, (result) => emit.single(result), {
              ...(options ?? {}),
              otelContext,
            }),
          ),
          (unsub) => Effect.sync(() => unsub()),
        )
      }),
    )

  /**
   * Synchronously queries the database without creating a LiveQuery.
   * This is useful for queries that don't need to be reactive.
   *
   * Example: Query builder
   * ```ts
   * const completedTodos = store.query(tables.todo.where({ complete: true }))
   * ```
   *
   * Example: Raw SQL query
   * ```ts
   * const completedTodos = store.query({ query: 'SELECT * FROM todo WHERE complete = 1', bindValues: {} })
   * ```
   */
  query = <TResult>(
    query: Queryable<TResult> | { query: string; bindValues: Bindable; schema?: Schema.Schema<TResult> },
    options?: { otelContext?: otel.Context; debugRefreshReason?: RefreshReason },
  ): TResult => {
    this.checkShutdown('query')

    if (typeof query === 'object' && 'query' in query && 'bindValues' in query) {
      const res = this.sqliteDbWrapper.cachedSelect(query.query, prepareBindValues(query.bindValues, query.query), {
        ...omitUndefineds({ otelContext: options?.otelContext }),
      }) as any
      if (query.schema) {
        return Schema.decodeSync(query.schema)(res)
      }
      return res
    } else if (isQueryBuilder(query)) {
      const ast = query[QueryBuilderAstSymbol]
      if (ast._tag === 'RowQuery') {
        makeExecBeforeFirstRun({
          table: ast.tableDef,
          id: ast.id,
          explicitDefaultValues: ast.explicitDefaultValues,
          otelContext: options?.otelContext,
        })(this.reactivityGraph.context!)
      }

      const sqlRes = query.asSql()
      const schema = getResultSchema(query)

      // Replace SessionIdSymbol in bind values before executing the query
      if (sqlRes.bindValues) {
        replaceSessionIdSymbol(sqlRes.bindValues, this.clientSession.sessionId)
      }

      const rawRes = this.sqliteDbWrapper.cachedSelect(sqlRes.query, sqlRes.bindValues as any as PreparedBindValues, {
        ...omitUndefineds({ otelContext: options?.otelContext }),
        queriedTables: new Set([query[QueryBuilderAstSymbol].tableDef.sqliteDef.name]),
      })

      const decodeResult = Schema.decodeEither(schema)(rawRes)
      if (decodeResult._tag === 'Right') {
        return decodeResult.right
      } else {
        return shouldNeverHappen(
          `Failed to decode query result with for schema:`,
          schema.toString(),
          'raw result:',
          rawRes,
          'decode error:',
          decodeResult.left,
        )
      }
    } else if (query._tag === 'def') {
      const query$ = query.make(this.reactivityGraph.context!)
      const result = this.query(query$.value, options)
      query$.deref()
      return result
    } else if (query._tag === 'signal-def') {
      const signal$ = query.make(this.reactivityGraph.context!)
      return signal$.value.get()
    } else {
      return query.run({
        ...omitUndefineds({ otelContext: options?.otelContext, debugRefreshReason: options?.debugRefreshReason }),
      })
    }
  }

  /**
   * Set the value of a signal
   *
   * @example
   * ```ts
   * const count$ = signal(0, { label: 'count$' })
   * store.setSignal(count$, 2)
   * ```
   *
   * @example
   * ```ts
   * const count$ = signal(0, { label: 'count$' })
   * store.setSignal(count$, (prev) => prev + 1)
   * ```
   */
  setSignal = <T>(signalDef: SignalDef<T>, value: T | ((prev: T) => T)): void => {
    this.checkShutdown('setSignal')

    const signalRef = signalDef.make(this.reactivityGraph.context!)
    const newValue: T = typeof value === 'function' ? (value as any)(signalRef.value.get()) : value
    signalRef.value.set(newValue)

    // The current implementation of signals i.e. the separation into `signal-def` and `signal`
    // can lead to a situation where a reffed signal is immediately de-reffed when calling `store.setSignal`,
    // in case there is nothing else holding a reference to the signal which leads to the set value being "lost".
    // To avoid this, we don't deref the signal here if this set call is the only reference to the signal.
    // Hopefully this won't lead to any issues in the future. 🤞
    if (signalRef.rc > 1) {
      signalRef.deref()
    }
  }

  // #region commit
  /**
   * Commit a list of events to the store which will immediately update the local database
   * and sync the events across other clients (similar to a `git commit`).
   *
   * @example
   * ```ts
   * store.commit(events.todoCreated({ id: nanoid(), text: 'Make coffee' }))
   * ```
   *
   * You can call `commit` with multiple events to apply them in a single database transaction.
   *
   * @example
   * ```ts
   * const todoId = nanoid()
   * store.commit(
   *   events.todoCreated({ id: todoId, text: 'Make coffee' }),
   *   events.todoCompleted({ id: todoId }))
   * ```
   *
   * For more advanced transaction scenarios, you can pass a synchronous function to `commit` which will receive a callback
   * to which you can pass multiple events to be committed in the same database transaction.
   * Under the hood this will simply collect all events and apply them in a single database transaction.
   *
   * @example
   * ```ts
   * store.commit((commit) => {
   *   const todoId = nanoid()
   *   if (Math.random() > 0.5) {
   *     commit(events.todoCreated({ id: todoId, text: 'Make coffee' }))
   *   } else {
   *     commit(events.todoCompleted({ id: todoId }))
   *   }
   * })
   * ```
   *
   * When committing a large batch of events, you can also skip the database refresh to improve performance
   * and call `store.manualRefresh()` after all events have been committed.
   *
   * @example
   * ```ts
   * const todos = [
   *   { id: nanoid(), text: 'Make coffee' },
   *   { id: nanoid(), text: 'Buy groceries' },
   *   // ... 1000 more todos
   * ]
   * for (const todo of todos) {
   *   store.commit({ skipRefresh: true }, events.todoCreated({ id: todo.id, text: todo.text }))
   * }
   * store.manualRefresh()
   * ```
   */
  commit: {
    <const TCommitArg extends ReadonlyArray<LiveStoreEvent.PartialForSchema<TSchema>>>(...list: TCommitArg): void
    (
      txn: <const TCommitArg extends ReadonlyArray<LiveStoreEvent.PartialForSchema<TSchema>>>(
        ...list: TCommitArg
      ) => void,
    ): void
    <const TCommitArg extends ReadonlyArray<LiveStoreEvent.PartialForSchema<TSchema>>>(
      options: StoreCommitOptions,
      ...list: TCommitArg
    ): void
    (
      options: StoreCommitOptions,
      txn: <const TCommitArg extends ReadonlyArray<LiveStoreEvent.PartialForSchema<TSchema>>>(
        ...list: TCommitArg
      ) => void,
    ): void
  } = (firstEventOrTxnFnOrOptions: any, ...restEvents: any[]) => {
    this.checkShutdown('commit')

    const { events, options } = this.getCommitArgs(firstEventOrTxnFnOrOptions, restEvents)

    Effect.gen(this, function* () {
      const commitsSpan = otel.trace.getSpan(this.otel.commitsSpanContext)
      commitsSpan?.addEvent('commit')
      const currentSpan = yield* OtelTracer.currentOtelSpan.pipe(Effect.orDie)
      commitsSpan?.addLink({ context: currentSpan.spanContext() })

      for (const event of events) {
        replaceSessionIdSymbol(event.args, this.clientSession.sessionId)
      }

      if (events.length === 0) return

      const localRuntime = yield* Effect.runtime()

      const materializeEventsTx = Effect.try({
        try: () => {
          const runMaterializeEvents = () => {
            return this.syncProcessor.push(events).pipe(Runtime.runSync(localRuntime))
          }

          if (events.length > 1) {
            return this.sqliteDbWrapper.txn(runMaterializeEvents)
          } else {
            return runMaterializeEvents()
          }
        },
        catch: (cause) => UnexpectedError.make({ cause }),
      })

      // Materialize events to state
      const { writeTables } = yield* materializeEventsTx

      const tablesToUpdate: [Ref<null, ReactivityGraphContext, RefreshReason>, null][] = []
      for (const tableName of writeTables) {
        const tableRef = this.tableRefs[tableName]
        assertNever(tableRef !== undefined, `No table ref found for ${tableName}`)
        tablesToUpdate.push([tableRef!, null])
      }

      const debugRefreshReason: RefreshReason = {
        _tag: 'commit',
        events,
        writeTables: Array.from(writeTables),
      }
      const skipRefresh = options?.skipRefresh ?? false

      // Update all table refs together in a batch, to only trigger one reactive update
      this.reactivityGraph.setRefs(tablesToUpdate, {
        debugRefreshReason,
        skipRefresh,
        otelContext: otel.trace.setSpan(otel.context.active(), currentSpan),
      })
    }).pipe(
      Effect.withSpan('LiveStore:commit', {
        root: true,
        attributes: {
          'livestore.eventsCount': events.length,
          'livestore.eventTags': events.map((_) => _.name),
          ...(options?.label && { 'livestore.commitLabel': options.label }),
        },
        links: [
          // Span link to LiveStore:commits
          OtelTracer.makeSpanLink({ context: otel.trace.getSpanContext(this.otel.commitsSpanContext)! }),
          // User-provided span links
          ...(options?.spanLinks?.map(OtelTracer.makeSpanLink) ?? []),
        ],
      }),
      Effect.tapErrorCause(Effect.logError),
      Effect.catchAllCause((cause) => Effect.fork(this.shutdown(cause))),
      Runtime.runSync(this.effectContext.runtime),
    )
  }
  // #endregion commit

  /**
   * Returns an async iterable of events.
   *
   * @example
   * ```ts
   * for await (const event of store.events()) {
   *   console.log(event)
   * }
   * ```
   *
   * @example
   * ```ts
   * // Get all events from the beginning of time
   * for await (const event of store.events({ cursor: EventSequenceNumber.ROOT })) {
   *   console.log(event)
   * }
   * ```
   */
  events = (options?: StoreEventsOptions<TSchema>): AsyncIterable<LiveStoreEvent.ForSchema<TSchema>> => {
    const stream = this.eventsStream(options)
    return {
      async *[Symbol.asyncIterator]() {
        // Convert the stream to an async iterable
        const iterator = Stream.toAsyncIterable(stream)
        for await (const event of iterator) {
          yield event
        }
      },
    }
  }

  eventsStream = (
    options?: StoreEventsOptions<TSchema>,
  ): Stream.Stream<LiveStoreEvent.ForSchema<TSchema>, UnexpectedError> => {
    const { syncProcessor, schema, clientSession, params } = this
    const leaderThreadProxy = clientSession.leaderThread
    const eventSchema = LiveStoreEvent.makeEventDefSchemaMemo(schema)

    // Apply defaults
    const minSyncLevel = options?.minSyncLevel ?? 'client'
    const cursor = options?.cursor ?? EventSequenceNumber.ROOT
    const snapshotOnly = options?.snapshotOnly ?? false
    const batchSize = params.eventQueryBatchSize ?? DEFAULT_PARAMS.eventQueryBatchSize

    // Helper function to check if event matches all filter criteria
    const matchesFilters = (eventEncoded: LiveStoreEvent.EncodedWithMeta): boolean => {
      // Apply name filter if specified
      if (options?.filter && !options.filter.includes(eventEncoded.name as any)) {
        return false
      }

      // Check client-only filter (for backwards compatibility)
      if (options?.includeClientOnly !== undefined) {
        const eventDef = getEventDef(schema, eventEncoded.name)
        const isClientOnly = eventDef.eventDef.options.clientOnly ?? false
        if (options.includeClientOnly === false && isClientOnly) {
          return false
        }
      }

      // Apply clientId filter
      if (options?.clientIds && !options.clientIds.includes(eventEncoded.clientId)) {
        return false
      }

      // Apply sessionId filter
      if (options?.sessionIds && !options.sessionIds.includes(eventEncoded.sessionId)) {
        return false
      }

      // Apply since filter (exclusive)
      if (options?.since && EventSequenceNumber.compare(eventEncoded.seqNum, options.since) <= 0) {
        return false
      }

      // Apply until filter (inclusive)
      if (options?.until && EventSequenceNumber.compare(eventEncoded.seqNum, options.until) > 0) {
        return false
      }

      return true
    }

    // Create the appropriate stream based on minSyncLevel
    return Effect.gen(function* () {
      switch (minSyncLevel) {
        case 'backend': {
          // Only events confirmed by backend

          const leaderSyncState = yield* leaderThreadProxy.getSyncState
          // From dev branch: syncState = yield* leaderThreadProxy.syncState
          // What happens when we reach the end? Restart with the same head value?
          // If there is semantically a clear end (until) we should end at that cursor
          // If there is not we should keep streaming
          // -> Get rid of snapshotOnly for now (until we realize we needed it)
          const backendHead = leaderSyncState.upstreamHead

          // Stream from leader, but only up to backend head
          return leaderThreadProxy.events
            .stream({
              since: cursor,
              until: backendHead,
              ...omitUndefineds({
                filter: options?.filter as ReadonlyArray<string> | undefined,
                clientIds: options?.clientIds,
                sessionIds: options?.sessionIds,
              }),
              batchSize,
            })
            .pipe(
              Stream.filter(matchesFilters),
              Stream.map((eventEncoded) => Schema.decodeSync(eventSchema)(eventEncoded)),
            )
        }

        case 'leader': {
          // Events confirmed by leader (exclude client pending)
          return leaderThreadProxy.events
            .stream({
              since: cursor,
              ...omitUndefineds({
                until: options?.until,
                filter: options?.filter as ReadonlyArray<string>,
                clientIds: options?.clientIds,
                sessionIds: options?.sessionIds,
              }),
              batchSize,
            })
            .pipe(
              Stream.filter(matchesFilters),
              Stream.map((eventEncoded) => Schema.decodeSync(eventSchema)(eventEncoded)),
              snapshotOnly ? Stream.takeUntil(() => true) : identity,
            )
        }

        case 'client': {
          // Merge leader stream with client pending events

          // First, determine where to split between leader and client
          const leaderSyncState = yield* leaderThreadProxy.getSyncState
          const leaderHead = leaderSyncState.localHead

          // Create leader stream up to its head
          const leaderStream =
            EventSequenceNumber.compare(cursor, leaderHead) < 0
              ? leaderThreadProxy.events
                  .stream({
                    since: cursor,
                    until: leaderHead,
                    ...omitUndefineds({
                      filter: options?.filter as ReadonlyArray<string>,
                      clientIds: options?.clientIds,
                      sessionIds: options?.sessionIds,
                    }),
                    batchSize,
                  })
                  .pipe(
                    Stream.filter(matchesFilters),
                    Stream.map(
                      (eventEncoded) =>
                        Schema.decodeSync(eventSchema)(eventEncoded) as LiveStoreEvent.ForSchema<TSchema>,
                    ),
                  )
              : Stream.empty

          // Create pending events stream
          const pendingStream = Stream.asyncPush<LiveStoreEvent.ForSchema<TSchema>>((emit) =>
            Effect.gen(function* () {
              const currentState = yield* syncProcessor.syncState

              // Emit current pending events that are after cursor
              for (const eventEncoded of currentState.pending) {
                if (EventSequenceNumber.compare(eventEncoded.seqNum, cursor) > 0 && matchesFilters(eventEncoded)) {
                  const decodedEvent = Schema.decodeSync(eventSchema)(eventEncoded)
                  emit.single(decodedEvent as LiveStoreEvent.ForSchema<TSchema>)
                }
              }

              if (!snapshotOnly) {
                // Continue with live updates
                let lastSeenHead = currentState.localHead
                yield* syncProcessor.syncState.changes.pipe(
                  Stream.tapSync((newState) => {
                    for (const eventEncoded of newState.pending) {
                      if (
                        EventSequenceNumber.compare(eventEncoded.seqNum, lastSeenHead) > 0 &&
                        matchesFilters(eventEncoded)
                      ) {
                        const decodedEvent = Schema.decodeSync(eventSchema)(eventEncoded)
                        emit.single(decodedEvent as LiveStoreEvent.ForSchema<TSchema>)
                      }
                    }
                    lastSeenHead = newState.localHead
                  }),
                  Stream.runDrain,
                )
              } else {
                // When snapshotOnly is true, we need to end the stream after emitting the current pending events
                emit.end()
              }
            }),
          )

          // Merge the streams
          return Stream.concat(leaderStream, pendingStream)
        }
        default: {
          return casesHandled(minSyncLevel)
        }
      }
    }).pipe(
      Stream.unwrap,
      Stream.tapError((error) => Effect.logError('Error in eventsStream', error)),
    )
  }

  /**
   * This can be used in combination with `skipRefresh` when committing events.
   * We might need a better solution for this. Let's see.
   */
  manualRefresh = (options?: { label?: string }) => {
    this.checkShutdown('manualRefresh')

    const { label } = options ?? {}
    this.otel.tracer.startActiveSpan(
      'LiveStore:manualRefresh',
      { attributes: { 'livestore.manualRefreshLabel': label } },
      this.otel.commitsSpanContext,
      (span) => {
        const otelContext = otel.trace.setSpan(otel.context.active(), span)
        this.reactivityGraph.runDeferredEffects({ otelContext })
        span.end()
      },
    )
  }

  /**
   * Shuts down the store and closes the client session.
   *
   * This is called automatically when the store was created using the React or Effect API.
   */
  shutdownPromise = async (cause?: UnexpectedError) => {
    this.checkShutdown('shutdownPromise')

    this.isShutdown = true
    await this.shutdown(cause ? Cause.fail(cause) : undefined).pipe(this.runEffectFork, Fiber.join, Effect.runPromise)
  }

  /**
   * Shuts down the store and closes the client session.
   *
   * This is called automatically when the store was created using the React or Effect API.
   */
  shutdown = (cause?: Cause.Cause<UnexpectedError | MaterializeError>): Effect.Effect<void> => {
    this.isShutdown = true
    return this.clientSession.shutdown(
      cause ? Exit.failCause(cause) : Exit.succeed(IntentionalShutdownCause.make({ reason: 'manual' })),
    )
  }

  /**
   * Helper methods useful during development
   *
   * @internal
   */
  _dev = {
    downloadDb: (source: 'local' | 'leader' = 'local') => {
      Effect.gen(this, function* () {
        const data = source === 'local' ? this.sqliteDbWrapper.export() : yield* this.clientSession.leaderThread.export
        downloadBlob(data, `livestore-${Date.now()}.db`)
      }).pipe(this.runEffectFork)
    },

    downloadEventlogDb: () => {
      Effect.gen(this, function* () {
        const data = yield* this.clientSession.leaderThread.getEventlogData
        downloadBlob(data, `livestore-eventlog-${Date.now()}.db`)
      }).pipe(this.runEffectFork)
    },

    hardReset: (mode: 'all-data' | 'only-app-db' = 'all-data') => {
      Effect.gen(this, function* () {
        const clientId = this.clientSession.clientId
        yield* this.clientSession.leaderThread.sendDevtoolsMessage(
          Devtools.Leader.ResetAllData.Request.make({ liveStoreVersion, mode, requestId: nanoid(), clientId }),
        )
      }).pipe(this.runEffectFork)
    },

    overrideNetworkStatus: (status: 'online' | 'offline') => {
      const clientId = this.clientSession.clientId
      this.clientSession.leaderThread
        .sendDevtoolsMessage(
          Devtools.Leader.SetSyncLatch.Request.make({
            clientId,
            closeLatch: status === 'offline',
            liveStoreVersion,
            requestId: nanoid(),
          }),
        )
        .pipe(this.runEffectFork)
    },

    syncStates: () =>
      Effect.gen(this, function* () {
        const session = yield* this.syncProcessor.syncState
        const leader = yield* this.clientSession.leaderThread.syncState
        return { session, leader }
      }).pipe(this.runEffectPromise),

    printSyncStates: () => {
      Effect.gen(this, function* () {
        const session = yield* this.syncProcessor.syncState
        yield* Effect.log(
          `Session sync state: ${session.localHead} (upstream: ${session.upstreamHead})`,
          session.toJSON(),
        )
        const leader = yield* this.clientSession.leaderThread.syncState
        yield* Effect.log(`Leader sync state: ${leader.localHead} (upstream: ${leader.upstreamHead})`, leader.toJSON())
      }).pipe(this.runEffectFork)
    },

    version: liveStoreVersion,

    otel: {
      rootSpanContext: () => otel.trace.getSpan(this.otel.rootSpanContext)?.spanContext(),
    },
  }

  // NOTE This is needed because when booting a Store via Effect it seems to call `toJSON` in the error path
  toJSON = () => ({
    _tag: 'livestore.Store',
    reactivityGraph: this.reactivityGraph.getSnapshot({ includeResults: true }),
  })

  private runEffectFork = <A, E>(effect: Effect.Effect<A, E, Scope.Scope>) =>
    effect.pipe(
      Effect.forkIn(this.effectContext.lifetimeScope),
      Effect.tapCauseLogPretty,
      Runtime.runFork(this.effectContext.runtime),
    )

  private runEffectPromise = <A, E>(effect: Effect.Effect<A, E, Scope.Scope>) =>
    effect.pipe(Effect.tapCauseLogPretty, Runtime.runPromise(this.effectContext.runtime))

  private getCommitArgs = (
    firstEventOrTxnFnOrOptions: any,
    restEvents: any[],
  ): {
    events: LiveStoreEvent.PartialForSchema<TSchema>[]
    options: StoreCommitOptions | undefined
  } => {
    let events: LiveStoreEvent.PartialForSchema<TSchema>[]
    let options: StoreCommitOptions | undefined

    if (typeof firstEventOrTxnFnOrOptions === 'function') {
      // TODO ensure that function is synchronous and isn't called in a async way (also write tests for this)
      events = firstEventOrTxnFnOrOptions((arg: any) => events.push(arg))
    } else if (
      firstEventOrTxnFnOrOptions?.label !== undefined ||
      firstEventOrTxnFnOrOptions?.skipRefresh !== undefined ||
      firstEventOrTxnFnOrOptions?.otelContext !== undefined ||
      firstEventOrTxnFnOrOptions?.spanLinks !== undefined
    ) {
      options = firstEventOrTxnFnOrOptions
      events = restEvents
    } else if (firstEventOrTxnFnOrOptions === undefined) {
      // When `commit` is called with no arguments (which sometimes happens when dynamically filtering events)
      events = []
    } else {
      events = [firstEventOrTxnFnOrOptions, ...restEvents]
    }

    // for (const event of events) {
    //   if (event.args.id === SessionIdSymbol) {
    //     event.args.id = this.clientSession.sessionId
    //   }
    // }

    return { events, options }
  }
}<|MERGE_RESOLUTION|>--- conflicted
+++ resolved
@@ -19,13 +19,14 @@
   UnexpectedError,
 } from '@livestore/common'
 import type { LiveStoreSchema } from '@livestore/common/schema'
-<<<<<<< HEAD
-import { EventSequenceNumber, getEventDef, LiveStoreEvent, SystemTables } from '@livestore/common/schema'
+import {
+  EventSequenceNumber,
+  getEventDef,
+  LiveStoreEvent,
+  resolveEventDef,
+  SystemTables,
+} from '@livestore/common/schema'
 import { assertNever, casesHandled, isDevEnv, omitUndefineds, shouldNeverHappen } from '@livestore/utils'
-=======
-import { LiveStoreEvent, resolveEventDef, SystemTables } from '@livestore/common/schema'
-import { assertNever, isDevEnv, notYetImplemented, omitUndefineds, shouldNeverHappen } from '@livestore/utils'
->>>>>>> 10a29136
 import type { Scope } from '@livestore/utils/effect'
 import {
   Cause,
@@ -51,11 +52,7 @@
 import { SqliteDbWrapper } from '../SqliteDbWrapper.ts'
 import { ReferenceCountedSet } from '../utils/data-structures.ts'
 import { downloadBlob, exposeDebugUtils } from '../utils/dev.ts'
-<<<<<<< HEAD
-import type { StackInfo } from '../utils/stack-info.ts'
 import { DEFAULT_PARAMS } from './store-constants.ts'
-=======
->>>>>>> 10a29136
 import type {
   Queryable,
   RefreshReason,
@@ -151,11 +148,7 @@
     this.clientSession = clientSession
     this.schema = schema
     this.context = context
-<<<<<<< HEAD
-    this.params = params
-=======
     this.networkStatus = clientSession.leaderThread.networkStatus
->>>>>>> 10a29136
 
     this.effectContext = effectContext
 
@@ -842,7 +835,7 @@
         case 'backend': {
           // Only events confirmed by backend
 
-          const leaderSyncState = yield* leaderThreadProxy.getSyncState
+          const leaderSyncState = yield* leaderThreadProxy.syncState
           // From dev branch: syncState = yield* leaderThreadProxy.syncState
           // What happens when we reach the end? Restart with the same head value?
           // If there is semantically a clear end (until) we should end at that cursor
@@ -892,7 +885,7 @@
           // Merge leader stream with client pending events
 
           // First, determine where to split between leader and client
-          const leaderSyncState = yield* leaderThreadProxy.getSyncState
+          const leaderSyncState = yield* leaderThreadProxy.syncState
           const leaderHead = leaderSyncState.localHead
 
           // Create leader stream up to its head
