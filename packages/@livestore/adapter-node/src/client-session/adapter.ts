--- conflicted
+++ resolved
@@ -337,25 +337,6 @@
       Effect.withSpan('@livestore/adapter-node:adapter:setupLeaderThread'),
     )
 
-<<<<<<< HEAD
-    yield* Effect.addFinalizer(() =>
-      Effect.gen(function* () {
-        // We first try to gracefully shutdown the leader worker and then forcefully terminate it
-        yield* Effect.raceFirst(
-          runInWorker(new WorkerSchema.LeaderWorkerInner.Shutdown()).pipe(Effect.andThen(() => nodeWorker.terminate())),
-
-          Effect.gen(function* () {
-            yield* Effect.logWarning(
-              '[@livestore/adapter-node:adapter] Worker did not gracefully shutdown in time, terminating it',
-            )
-            nodeWorker.terminate()
-          }).pipe(Effect.delay(1000)),
-        ).pipe(Effect.exit) // The disconnect is to prevent the interrupt to bubble out
-      }).pipe(Effect.withSpan('@livestore/adapter-node:adapter:shutdown'), Effect.tapCauseLogPretty, Effect.orDie),
-    )
-
-=======
->>>>>>> 494840af
     const runInWorker = <TReq extends typeof WorkerSchema.LeaderWorkerInner.Request.Type>(
       req: TReq,
     ): TReq extends Schema.WithResult<infer A, infer _I, infer _E, infer _EI, infer R>
