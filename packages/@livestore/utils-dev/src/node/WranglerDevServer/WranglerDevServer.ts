--- conflicted
+++ resolved
@@ -177,12 +177,8 @@
       // Wait for server to be ready
       yield* waitForReady({ stdout, showLogs })
 
-<<<<<<< HEAD
       // After ready, keep draining stdout in background to prevent buffer fill / EPIPE
       yield* stdout.pipe(Stream.runDrain, Effect.forkScoped)
-
-=======
->>>>>>> 44337b33
       const url = `http://localhost:${port}`
 
       // Use longer timeout in CI environments to account for slower startup times
@@ -272,8 +268,4 @@
       Effect.asVoid,
       Effect.withSpan('verifyHttpConnectivity'),
     )
-<<<<<<< HEAD
-  })
-=======
-  })
->>>>>>> 44337b33
+  })