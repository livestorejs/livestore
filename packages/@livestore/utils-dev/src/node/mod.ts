import { performance } from 'node:perf_hooks'

import * as OtelNodeSdk from '@effect/opentelemetry/NodeSdk'
import { IS_BUN, isNonEmptyString } from '@livestore/utils'
import type { Tracer } from '@livestore/utils/effect'
import { Config, Effect, FiberRef, Layer, LogLevel, OtelTracer } from '@livestore/utils/effect'
import { OtelLiveDummy } from '@livestore/utils/node'
import * as otel from '@opentelemetry/api'
import { OTLPMetricExporter } from '@opentelemetry/exporter-metrics-otlp-http'
import { OTLPTraceExporter } from '@opentelemetry/exporter-trace-otlp-http'
import { PeriodicExportingMetricReader } from '@opentelemetry/sdk-metrics'
import { BatchSpanProcessor } from '@opentelemetry/sdk-trace-base'

export { OTLPMetricExporter } from '@opentelemetry/exporter-metrics-otlp-http'
export { OTLPTraceExporter } from '@opentelemetry/exporter-trace-otlp-http'
export * from './cmd.ts'
export {
  type DockerComposeArgs,
  DockerComposeError,
  type DockerComposeOperations,
  DockerComposeService,
  type LogsOptions,
  type StartOptions,
  startDockerComposeServicesScoped,
} from './DockerComposeService/DockerComposeService.ts'
export * as FileLogger from './FileLogger.ts'

export const OtelLiveHttp = ({
  serviceName,
  rootSpanName,
  rootSpanAttributes,
  parentSpan,
  skipLogUrl,
  traceNodeBootstrap,
}: {
  serviceName?: string
  rootSpanName?: string
  parentSpan?: Tracer.AnySpan
  rootSpanAttributes?: Record<string, unknown>
  skipLogUrl?: boolean
  traceNodeBootstrap?: boolean
} = {}): Layer.Layer<OtelTracer.OtelTracer | Tracer.ParentSpan, never, never> =>
  Effect.gen(function* () {
    const configRes = yield* Config.all({
      exporterUrl: Config.string('OTEL_EXPORTER_OTLP_ENDPOINT').pipe(
        Config.validate({ message: 'OTEL_EXPORTER_OTLP_ENDPOINT must be set', validation: isNonEmptyString }),
      ),
      serviceName: serviceName
        ? Config.succeed(serviceName)
        : Config.string('OTEL_SERVICE_NAME').pipe(Config.withDefault('livestore-utils-dev')),
      rootSpanName: rootSpanName
        ? Config.succeed(rootSpanName)
        : Config.string('OTEL_ROOT_SPAN_NAME').pipe(Config.withDefault('RootSpan')),
    }).pipe(Effect.option)

    if (configRes._tag === 'None') {
      const RootSpanLive = Layer.span('DummyRoot', {})
      return RootSpanLive.pipe(Layer.provideMerge(OtelLiveDummy)) as any
    }

    const config = configRes.value

    const resource = { serviceName: config.serviceName }

    const metricReader = new PeriodicExportingMetricReader({
      exporter: new OTLPMetricExporter({ url: `${config.exporterUrl}/v1/metrics` }),
      exportIntervalMillis: 1000,
    })

    const OtelLive = OtelNodeSdk.layer(() => ({
      resource,
      metricReader,
      spanProcessor: new BatchSpanProcessor(
        new OTLPTraceExporter({ url: `${config.exporterUrl}/v1/traces`, headers: {} }),
        { scheduledDelayMillis: 50 },
      ),
    })).pipe(
      // If an OpenTelemetry backend is not available, the `OtelNodeSdk` layer
      // will ignore the error when attempting to connect and emit a debug log
      // stating the reason for the error (in this case `ECONNREFUSED`). This
      // can cause problems for programs which rely on clean `stdout` (e.g.
      // command-line applications). To remedy this, the below code sets the
      // minimum log level `FiberRef` to `"None"` for the duration of the
      // `OtelNodeSdk`'s layer constructor.
      //
      // This can likely be removed when Livestore is migrated to the Effect
      // native Otlp exporters.
      Layer.locally(FiberRef.currentMinimumLogLevel, LogLevel.None),
    )

    const RootSpanLive = Layer.span(config.rootSpanName, {
      attributes: { config, ...rootSpanAttributes },
      onEnd: skipLogUrl ? undefined : (span: any) => logTraceUiUrlForSpan()(span.span),
      parent: parentSpan,
    })

    const layer = yield* Layer.memoize(RootSpanLive.pipe(Layer.provideMerge(OtelLive)))

    if (traceNodeBootstrap && !IS_BUN) {
      /**
       * Create a span representing the Node.js bootstrap duration.
       * Note: Skipped in Bun since performance.nodeTiming is not properly supported.
       */
      yield* Effect.gen(function* () {
        const tracer = yield* OtelTracer.OtelTracer
        const currentSpan = yield* OtelTracer.currentOtelSpan

<<<<<<< HEAD
        const nodeTiming = performance.nodeTiming

        const startTime = performance.timeOrigin + nodeTiming.nodeStart
=======
        const { nodeTiming, endAbs, durationAttr } = computeBootstrapTiming()
>>>>>>> 10a29136

        const bootSpan = tracer.startSpan(
          'node-bootstrap',
          {
            startTime: nodeTiming.nodeStart,
            attributes: {
              'node.timing.nodeStart': nodeTiming.nodeStart,
              'node.timing.environment': nodeTiming.environment,
              'node.timing.bootstrapComplete': nodeTiming.bootstrapComplete,
              'node.timing.loopStart': nodeTiming.loopStart,
              'node.timing.duration': durationAttr,
            },
          },
          otel.trace.setSpanContext(otel.context.active(), currentSpan.spanContext()),
        )

        bootSpan.end(endAbs)
      }).pipe(Effect.provide(layer), Effect.orDie)
    }

    return layer
  }).pipe(Layer.unwrapScoped) as any

export const logTraceUiUrlForSpan = (printMsg?: (url: string) => string) => (span: otel.Span) =>
  getTracingBackendUrl(span).pipe(
    Effect.tap((url) => {
      if (url === undefined) {
        return Effect.logWarning('No tracing backend url found')
      } else {
        if (printMsg) {
          return Effect.log(printMsg(url))
        } else {
          return Effect.log(`Trace URL: ${url}`)
        }
      }
    }),
  )

export const getTracingBackendUrl = (span: otel.Span) =>
  Effect.gen(function* () {
    const endpoint = yield* Config.string('GRAFANA_ENDPOINT').pipe(Config.option, Effect.orDie)
    if (endpoint._tag === 'None') return

    const traceId = span.spanContext().traceId

    // Grafana + Tempo

    const grafanaEndpoint = endpoint.value
    const searchParams = new URLSearchParams({
      orgId: '1',
      left: JSON.stringify({
        datasource: 'tempo',
        queries: [{ query: traceId, queryType: 'traceql', refId: 'A' }],
        range: { from: 'now-1h', to: 'now' },
      }),
    })

    // TODO make dynamic via env var
    return `${grafanaEndpoint}/explore?${searchParams.toString()}`
  })

/**
 * Compute absolute start/end timestamps for the Node.js bootstrap span in a
 * way that works in both Node and Bun.
 *
 * Context: Bun's perf_hooks PerformanceNodeTiming currently throws when
 * accessing standard PerformanceEntry getters like `startTime` and
 * `duration`, and some fields differ in semantics (e.g. `nodeStart` appears
 * as an epoch timestamp rather than an offset). See:
 * https://github.com/oven-sh/bun/issues/23041
 *
 * We therefore avoid the problematic getters and derive absolute timestamps
 * using fields that exist in both runtimes.
 *
 * TODO: Simplify to a single, non-branching computation once the Bun issue
 * above is fixed and Bun matches Node's semantics for PerformanceNodeTiming.
 */
const computeBootstrapTiming = () => {
  const nodeTiming = performance.nodeTiming

  // Absolute start time in ms since epoch.
  const startAbs = IS_BUN
    ? typeof nodeTiming.nodeStart === 'number'
      ? nodeTiming.nodeStart
      : performance.timeOrigin
    : performance.timeOrigin + nodeTiming.nodeStart

  // Absolute end time.
  const endAbs = IS_BUN
    ? (() => {
        const { loopStart, bootstrapComplete } = nodeTiming
        if (typeof loopStart === 'number' && loopStart > 0) return startAbs + loopStart
        if (typeof bootstrapComplete === 'number' && bootstrapComplete >= startAbs) return bootstrapComplete
        return startAbs + 1
      })()
    : startAbs + nodeTiming.duration

  // Duration attribute value for the span.
  const durationAttr = IS_BUN
    ? (() => {
        const { loopStart } = nodeTiming
        return typeof loopStart === 'number' && loopStart > 0 ? loopStart : 0
      })()
    : nodeTiming.duration

  return { nodeTiming, startAbs, endAbs, durationAttr } as const
}<|MERGE_RESOLUTION|>--- conflicted
+++ resolved
@@ -105,13 +105,7 @@
         const tracer = yield* OtelTracer.OtelTracer
         const currentSpan = yield* OtelTracer.currentOtelSpan
 
-<<<<<<< HEAD
-        const nodeTiming = performance.nodeTiming
-
-        const startTime = performance.timeOrigin + nodeTiming.nodeStart
-=======
         const { nodeTiming, endAbs, durationAttr } = computeBootstrapTiming()
->>>>>>> 10a29136
 
         const bootSpan = tracer.startSpan(
           'node-bootstrap',
