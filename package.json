--- conflicted
+++ resolved
@@ -17,14 +17,10 @@
   },
   "packageManager": "pnpm@10.17.1",
   "pnpm": {
-<<<<<<< HEAD
     "patchedDependencies": {
-      "graphology@0.26.0-alpha1": "patches/graphology-npm-0.26.0-alpha1-264be2a8c9.patch",
       "starlight-contextual-menu@0.1.3": "patches/starlight-contextual-menu@0.1.3.patch",
       "starlight-markdown@0.1.5": "patches/starlight-markdown@0.1.5.patch"
     },
-=======
->>>>>>> 8b544a37
     "onlyBuiltDependencies": [
       "@mixedbread/cli",
       "@parcel/watcher",
