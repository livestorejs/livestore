import { SyncBackend } from '@livestore/common'
import { EventFactory } from '@livestore/common/testing'
import type { LiveStoreEvent } from '@livestore/livestore'
import { EventSequenceNumber, nanoid } from '@livestore/livestore'
import { events } from '@livestore/livestore/internal/testing-utils'
import {
  Chunk,
  Duration,
  Effect,
  FetchHttpClient,
  type HttpClient,
  KeyValueStore,
  Layer,
  Logger,
  LogLevel,
  ManagedRuntime,
  Option,
  Schedule,
  Schema,
  Stream,
} from '@livestore/utils/effect'
import { OtelLiveHttp } from '@livestore/utils-dev/node'
import { Vitest } from '@livestore/utils-dev/node-vitest'
import { expect } from 'vitest'
<<<<<<< HEAD
import * as CloudflareDoRpcProvider from './providers/cloudflare-do-rpc.ts'
=======
>>>>>>> db15ef3e
import { providerKeys, providerRegistry } from './providers/registry.ts'
import { SyncProviderImpl, type SyncProviderOptions } from './types.ts'

// NOTE: These specs should mirror LeaderSyncProcessor semantics: pushes never bypass the
// queueing/rebase rules, and live pulls represent the long-lived stream the leader relies on.
// Keep scenarios aligned with those invariants so we only test protocol-compliant usage.

const defaultClient = EventFactory.clientIdentity('test-client', 'test-session')

const makeFactory = EventFactory.makeFactory(events)

const providerLayers = providerKeys.map((key) => providerRegistry[key])

const withTestCtx = ({ suffix, timeout }: { suffix?: string; timeout?: Duration.DurationInput } = {}) =>
  Vitest.makeWithTestCtx({
    suffix,
    timeout,
    // makeLayer: (testContext) => makeFileLogger('runner', { testContext }),
    makeLayer: (_testContext) => Layer.mergeAll(Logger.prettyWithThread('test-runner'), KeyValueStore.layerMemory),
    forceOtel: true,
  })

const runFirstNonEmpty = <T, E, R>(stream: Stream.Stream<SyncBackend.PullResItem<T>, E, R>) =>
  stream.pipe(
    Stream.filter(({ batch }) => batch.length > 0),
    Stream.runFirstUnsafe,
  )

// TODO come up with a way to target specific providers individually
Vitest.describe.each(providerLayers)('$name sync provider', { timeout: 60000 }, ({ layer, name }) => {
  let runtime: ManagedRuntime.ManagedRuntime<SyncProviderImpl | HttpClient.HttpClient, never>
  let testId: string

  Vitest.beforeAll(async () => {
    testId = nanoid()
    runtime = ManagedRuntime.make(
      layer.pipe(
        Layer.provideMerge(FetchHttpClient.layer),
        Layer.provide(OtelLiveHttp({ rootSpanName: 'beforeAll', serviceName: 'vitest-runner', skipLogUrl: false })),
        Layer.provide(Logger.prettyWithThread('test-runner')),
        Layer.provide(Logger.minimumLogLevel(LogLevel.Debug)),
        Layer.orDie,
      ),
    )
    // Eagerly start the runtime
    await runtime.runPromise(Effect.void)
  })

  Vitest.afterAll(async () => await runtime.dispose())

  const makeProvider = (testName?: string, options?: SyncProviderOptions) =>
    Effect.suspend(() =>
      Effect.andThen(SyncProviderImpl, (_) =>
        _.makeProvider(
          {
            // Isolated store for each provider and test to avoid conflicts
            storeId: `test-store-${name}-${testName}-${testId}`,
            clientId: defaultClient.clientId,
            payload: undefined,
          },
          options,
        ),
      ).pipe(Effect.provide(runtime)),
    )

  // Simple test to verify the setup works
  Vitest.scopedLive('can create sync backend', (test) =>
    Effect.gen(function* () {
      const syncBackend = yield* makeProvider(test.task.name)

      // Just verify we can create the backend
      expect(syncBackend).toBeDefined()
      expect(syncBackend.connect).toBeDefined()
      expect(syncBackend.pull).toBeDefined()
      expect(syncBackend.push).toBeDefined()
      expect(syncBackend.isConnected).toBeDefined()
    }).pipe(withTestCtx()(test)),
  )

  Vitest.scopedLive('can ping sync backend', (test) =>
    Effect.gen(function* () {
      const syncBackend = yield* makeProvider(test.task.name)

      yield* syncBackend.ping
    }).pipe(withTestCtx()(test)),
  )

  Vitest.scopedLive('can connect to sync backend', (test) =>
    Effect.gen(function* () {
      const syncBackend = yield* makeProvider(test.task.name)

      // Check initial state
      const initialConnected = yield* syncBackend.isConnected.get
      expect(initialConnected).toBe(false)

      // Connect
      yield* syncBackend.connect

      // Check connected state
      const connected = yield* syncBackend.isConnected
      expect(connected).toBe(true)
    }).pipe(withTestCtx()(test)),
  )

  Vitest.scopedLive('can pull events from sync backend', (test) =>
    Effect.gen(function* () {
      const syncBackend = yield* makeProvider(test.task.name)

      // Pull without cursor (initial sync)
      const firstPull = yield* syncBackend.pull(Option.none()).pipe(Stream.runFirstUnsafe)

      // Verify we got a valid response
      expect(firstPull).toEqual(SyncBackend.pullResItemEmpty())
    }).pipe(withTestCtx()(test)),
  )

  Vitest.describe('live pull', () => {
    Vitest.scopedLive('needs to return a no-more page info', (test) =>
      Effect.gen(function* () {
        const syncBackend = yield* makeProvider(test.task.name)

        const firstPull = yield* syncBackend.pull(Option.none(), { live: true }).pipe(Stream.runFirstUnsafe)

        expect(firstPull.pageInfo).toEqual(SyncBackend.pageInfoNoMore)
      }).pipe(withTestCtx()(test)),
    )

    Vitest.scopedLive('survives idle and receives later event', (test) =>
      Effect.gen(function* () {
        const syncBackend = yield* makeProvider(test.task.name)
        const eventFactory = makeFactory({ client: defaultClient, startSeq: 1, initialParent: 'root' })

        // Start live pull and wait for the first non-empty batch in a fiber
        const fiber = yield* syncBackend.pull(Option.none(), { live: true }).pipe(runFirstNonEmpty, Effect.fork)

        // Let the live pull idle for a bit (covers long-poll/SSE)
        yield* Effect.sleep(800)

        // Push an event; live stream should emit it
        yield* syncBackend.push([eventFactory.todoCreated.next({ id: 'idle-1', text: 'Late event', completed: false })])

        const result = yield* fiber
        expect(result.batch.length).toBe(1)
      }).pipe(withTestCtx()(test)),
    )
  })

  Vitest.scopedLive('can pull with cursor', (test) =>
    Effect.gen(function* () {
      const syncBackend = yield* makeProvider(test.task.name)

      const eventFactory = makeFactory({ client: defaultClient })

      yield* syncBackend.push([eventFactory.todoCreated.next({ id: '1', text: 'Test event 1.', completed: false })])

      // First pull without cursor
      const firstPull = yield* syncBackend.pull(Option.none()).pipe(runFirstNonEmpty)
      expect(firstPull.batch.length).toBe(1)

      // Pull with cursor from a specific position
      const secondPull = yield* syncBackend
        .pull(SyncBackend.cursorFromPullResItem(firstPull))
        .pipe(Stream.runFirstUnsafe)

      expect(secondPull).toEqual(SyncBackend.pullResItemEmpty())
    }).pipe(withTestCtx()(test)),
  )

  Vitest.describe('large batches handling', () => {
    const MIN_BATCH_PAYLOAD_BYTES = 1_000_000

    const fewLargeScenarioSchema = Schema.Struct({
      variant: Schema.Literal('fewLarge'),
      eventCount: Schema.Int.pipe(Schema.between(20, 28)),
      payloadSize: Schema.Int.pipe(Schema.between(70_000, 110_000)),
      pushBatchSize: Schema.Int.pipe(Schema.between(6, 12)),
    }).pipe(
      Schema.filter((scenario) => scenario.eventCount * scenario.payloadSize >= MIN_BATCH_PAYLOAD_BYTES, {
        message: () => 'Large batch scenarios should exceed provider payload limits',
      }),
    )

    const manySmallScenarioSchema = Schema.Struct({
      variant: Schema.Literal('manySmall'),
      eventCount: Schema.Int.pipe(Schema.between(1_200, 1_600)),
      payloadSize: Schema.Int.pipe(Schema.between(900, 1_200)),
      pushBatchSize: Schema.Int.pipe(Schema.between(30, 160)),
    }).pipe(
      Schema.filter((scenario) => scenario.eventCount * scenario.payloadSize >= MIN_BATCH_PAYLOAD_BYTES, {
        message: () => 'Small batch scenarios should exceed provider payload limits',
      }),
    )

    const LargeBatchScenarioSchema = Schema.Union(fewLargeScenarioSchema, manySmallScenarioSchema)

    type LargeBatchScenario = Schema.Schema.Type<typeof LargeBatchScenarioSchema>

    const deterministicBatchCases: ReadonlyArray<{
      label: string
      scenario: LargeBatchScenario
    }> = [
      {
        label: 'streams dozens of extremely large batches',
        scenario: { variant: 'fewLarge', eventCount: 60, payloadSize: 120_000, pushBatchSize: 6 },
      },
      {
        label: 'streams thousands of small batches',
        scenario: { variant: 'manySmall', eventCount: 1_800, payloadSize: 1_024, pushBatchSize: 90 },
      },
    ]

    const approxBatchPayloadBytes = (scenario: LargeBatchScenario) => scenario.eventCount * scenario.payloadSize

    const batchScenarioSummary = (scenario: LargeBatchScenario) =>
      `${scenario.variant}-${scenario.eventCount}x${scenario.payloadSize}`

    const makeBatchEvents = (
      scenario: LargeBatchScenario,
      { baseId }: { baseId: string },
    ): ReadonlyArray<LiveStoreEvent.AnyEncodedGlobal> => {
      const payload = 'x'.repeat(scenario.payloadSize)
      const batchClient = EventFactory.clientIdentity(`${baseId}-client`, `${baseId}-session`)
      const eventFactory = makeFactory({ client: batchClient, startSeq: 1, initialParent: 'root' })

      return Array.from({ length: scenario.eventCount }, (_, index) =>
        eventFactory.todoCreated.next({
          id: `${baseId}-${index}`,
          text: payload,
          completed: false,
        }),
      )
    }

    const pushBatchEvents = (
      syncBackend: SyncBackend.SyncBackend,
      batches: ReadonlyArray<LiveStoreEvent.AnyEncodedGlobal>,
      pushBatchSize: number,
    ) =>
      Effect.gen(function* () {
        const batchSize = Math.max(1, pushBatchSize)

        for (let index = 0; index < batches.length; index += batchSize) {
          const batch = batches.slice(index, index + batchSize)
          if (batch.length === 0) continue

          yield* syncBackend.push(batch)
        }
      })

    const collectBatchPullStats = (syncBackend: SyncBackend.SyncBackend) =>
      syncBackend.pull(Option.none()).pipe(
        Stream.runFold({ totalEvents: 0, nonEmptyBatches: 0, maxBatchSize: 0 }, (acc, { batch }) => ({
          totalEvents: acc.totalEvents + batch.length,
          nonEmptyBatches: acc.nonEmptyBatches + (batch.length > 0 ? 1 : 0),
          maxBatchSize: Math.max(acc.maxBatchSize, batch.length),
        })),
      )

    // Per-scenario timeout (all providers)
    const scenarioTimeout = Duration.minutes(6)
    // Vitest case timeout in ms (scenario + buffer)
    const vitestTimeoutMs = Duration.toMillis(scenarioTimeout) + Duration.toMillis(Duration.seconds(30))
    const batchPingSchedule = Schedule.spaced(Duration.minutes(5)).pipe(Schedule.addDelay(() => Duration.minutes(1)))

    // Additionally to the property-based tests we also have some deterministic scenarios.
    for (const { label, scenario } of deterministicBatchCases) {
      const scenarioSummary = batchScenarioSummary(scenario)

      Vitest.scopedLive(label, (test) => {
        return Effect.gen(function* () {
          const scenarioId = nanoid()
          const approxBytes = approxBatchPayloadBytes(scenario)

          expect(approxBytes).toBeGreaterThanOrEqual(MIN_BATCH_PAYLOAD_BYTES)

          const syncBackend = yield* makeProvider(`${test.task.name}-${scenario.variant}-${scenarioId}`, {
            pingSchedule: batchPingSchedule,
          })

          const batchEvents = makeBatchEvents(scenario, {
            baseId: `${scenario.variant}-${scenarioId}`,
          })

          yield* pushBatchEvents(syncBackend, batchEvents, scenario.pushBatchSize)

          const stats = yield* collectBatchPullStats(syncBackend)

          expect(stats.totalEvents).toBe(scenario.eventCount)
          expect(stats.nonEmptyBatches).toBeGreaterThan(0)

          if (scenario.variant === 'manySmall' && name.toLowerCase().includes('cloudflare')) {
            expect(stats.nonEmptyBatches).toBeGreaterThan(1)
          }
        }).pipe(
          withTestCtx({
            suffix: scenarioSummary,
            timeout: scenarioTimeout,
          })(test),
        )
      })
    }

    Vitest.scopedLive.prop(
      'streams batch variations over provider payload limits',
      [LargeBatchScenarioSchema],
      ([scenario], test) => {
        const summary = batchScenarioSummary(scenario)

        return Effect.gen(function* () {
          const scenarioId = nanoid()
          const approxBytes = approxBatchPayloadBytes(scenario)

          expect(approxBytes).toBeGreaterThanOrEqual(MIN_BATCH_PAYLOAD_BYTES)

          const syncBackend = yield* makeProvider(`${test.task.name}-${scenario.variant}-${scenarioId}`, {
            pingSchedule: batchPingSchedule,
          })

          const batchEvents = makeBatchEvents(scenario, {
            baseId: `${scenario.variant}-${scenarioId}`,
          })

          yield* pushBatchEvents(syncBackend, batchEvents, scenario.pushBatchSize)

          const stats = yield* collectBatchPullStats(syncBackend)

          expect(stats.totalEvents).toBe(scenario.eventCount)
          expect(stats.nonEmptyBatches).toBeGreaterThan(0)

          if (scenario.variant === 'manySmall' && name.toLowerCase().includes('cloudflare')) {
            expect(stats.nonEmptyBatches).toBeGreaterThan(1)
          }
        }).pipe(
          withTestCtx({
            suffix: summary,
            timeout: scenarioTimeout,
          })(test),
        )
      },
      { timeout: vitestTimeoutMs, fastCheck: { numRuns: 1 } },
    )
  })

  Vitest.scopedLive('non-live pull returns multiple events', (test) =>
    Effect.gen(function* () {
      const syncBackend = yield* makeProvider(test.task.name)
      const eventFactory = makeFactory({ client: defaultClient, startSeq: 1, initialParent: 'root' })

      // Push at least two events
      for (let i = 0; i < 2; i++) {
        yield* syncBackend.push([
          eventFactory.todoCreated.next({
            id: `multi-${i}`,
            text: `Event ${i}`,
            completed: i % 2 === 0,
          }),
        ])
      }

      // Non-live pull should return both events across its pages
      const results = yield* syncBackend.pull(Option.none()).pipe(Stream.runCollectReadonlyArray)
      const pulled = results.flatMap((r) => r.batch.map((b) => b.eventEncoded))
      expect(pulled.length).toBeGreaterThanOrEqual(2)
    }).pipe(withTestCtx()(test)),
  )

  Vitest.describe('connection management', () => {
    Vitest.scopedLive('can reconnect to sync backend', (test) =>
      Effect.gen(function* () {
        const syncBackend = yield* makeProvider(test.task.name)

        const fiber = yield* syncBackend.pull(Option.none(), { live: true }).pipe(runFirstNonEmpty, Effect.fork)

        const syncProvider = yield* SyncProviderImpl

        yield* syncProvider.turnBackendOffline
        yield* Effect.sleep(100)
        yield* syncProvider.turnBackendOnline

        const eventFactory = makeFactory({ client: defaultClient })

        eventFactory.todoCreated.advanceTo(1, 'root')
        yield* syncBackend.push([eventFactory.todoCreated.next({ id: '1', text: 'Test event 1.', completed: false })])

        const result = yield* fiber
        expect(result.batch.length).toBe(1)
      }).pipe(Effect.provide(runtime), withTestCtx()(test)),
    )
  })

  Vitest.scopedLive('remaining field works correctly', (test) =>
    Effect.gen(function* () {
      const syncBackend = yield* makeProvider(test.task.name)

      // Push multiple events to ensure we have data
      const eventsToCreate = 5
      const startSeq = 1 // Start from 1 for this test
      const eventFactory = makeFactory({ client: defaultClient, startSeq, initialParent: 'root' })

      for (let i = 0; i < eventsToCreate; i++) {
        yield* syncBackend.push([
          eventFactory.todoCreated.next({ id: `remaining-test-${i}`, text: `Event ${i}`, completed: false }),
        ])
      }

      // Pull all events and check remaining field
      const pullResults = yield* syncBackend.pull(Option.none()).pipe(Stream.runCollectReadonlyArray)

      // Verify we got results
      expect(pullResults.length).toBeGreaterThan(0)

      // Check that remaining field is present and is a number
      // for (const [i, result] of pullResults.entries()) {
      //   expect(result).toHaveProperty('remaining')
      //   expect(typeof result.remaining).toBe('number')
      //   expect(result.remaining).toBeGreaterThanOrEqual(0)

      //   // Different providers handle remaining differently:
      //   // - Electric: Uses 0/1 (doesn't know exact count)
      //   // - Cloudflare: Returns actual count
      //   const isLast = i === pullResults.length - 1
      //   if (isLast) {
      //     expect(result.remaining).toBe(0)
      //   } else {
      //     // For non-last chunks, should be > 0
      //     expect(result.remaining).toBeGreaterThan(0)
      //   }
      // }

      // Pull with cursor and verify remaining is still correct
      if (pullResults.length > 0) {
        // const firstResult = pullResults[0]!
        // const cursorPullResultsChunk = yield* syncBackend
        //   .pull(SyncBackend.cursorFromPullResItem(firstResult))
        //   .pipe(Stream.runCollect)
        // const cursorPullResults = Chunk.toArray(cursorPullResultsChunk)
        // Check remaining field on cursor-based pull
        // for (let i = 0; i < cursorPullResults.length; i++) {
        //   const result = cursorPullResults[i]!
        //   expect(result).toHaveProperty('remaining')
        //   expect(typeof result.remaining).toBe('number')
        //   // Last chunk should have remaining = 0, others > 0
        //   const isLast = i === cursorPullResults.length - 1
        //   if (isLast) {
        //     expect(result.remaining).toBe(0)
        //   } else {
        //     expect(result.remaining).toBeGreaterThan(0)
        //   }
        // }
      }
    }).pipe(withTestCtx()(test)),
  )

  Vitest.scopedLive('remaining field with limited take', (test) =>
    Effect.gen(function* () {
      const syncBackend = yield* makeProvider(test.task.name)

      // Push many events to ensure pagination
      // Use different sequence numbers to avoid conflicts with other tests
      const totalEvents = 10
      const startSeq = 100 // Use 100+ to avoid conflicts with other tests
      const eventFactory = makeFactory({ client: defaultClient, startSeq, initialParent: 'root' })

      for (let i = 0; i < totalEvents; i++) {
        yield* syncBackend.push([
          eventFactory.todoCreated.next({ id: `limited-${i}`, text: `Limited Event ${i}`, completed: false }),
        ])
      }

      // Take only first 3 emissions from the stream
      // Note: Each emission from the Electric provider contains a batch of events
      const limitedResultsChunk = yield* syncBackend.pull(Option.none()).pipe(Stream.take(3), Stream.runCollect)
      const limitedResults = Chunk.toArray(limitedResultsChunk)

      // Should have at least 1 result (Electric batches events)
      expect(limitedResults.length).toBeGreaterThanOrEqual(1)
      expect(limitedResults.length).toBeLessThanOrEqual(3)

      // Count total events in limited results
      const limitedEventCount = limitedResults.reduce((acc, r) => acc + r.batch.length, 0)

      // Each result should have remaining field
      for (let i = 0; i < limitedResults.length; i++) {
        // const result = limitedResults[i]!
        // expect(result).toHaveProperty('remaining')
        // expect(typeof result.remaining).toBe('number')
        // expect(result.remaining).toBeGreaterThanOrEqual(0)
        // When we use Stream.take(3), we might cut off the stream
        // The last item we receive should show remaining = 0 if it's truly the last
        // or remaining = 1 if we cut it off early
        // Since we're limiting to 3 emissions and have 10+ events,
        // we expect the stream was cut off, but the provider doesn't know this
      }

      // Now pull all to verify there were indeed more items available
      const allResultsChunk = yield* syncBackend.pull(Option.none()).pipe(Stream.runCollect)
      const allResults = Chunk.toArray(allResultsChunk)

      // Count total events across all results
      const totalItemCount = allResults.reduce((acc, r) => acc + r.batch.length, 0)

      // Should have pulled at least some events
      // Note: Some providers might not persist all events in test environment
      expect(totalItemCount).toBeGreaterThan(0)

      // If we took less than all stream emissions, verify we missed some data
      if (limitedResults.length < allResults.length) {
        expect(limitedEventCount).toBeLessThan(totalItemCount)
      }

      // Verify structure of all results
      for (let i = 0; i < allResults.length; i++) {
        const result = allResults[i]!
        expect(result).toHaveProperty('batch')
        // expect(result).toHaveProperty('remaining')
        // expect(Array.isArray(result.batch)).toBe(true)
        // expect(typeof result.remaining).toBe('number')
        // // Last chunk should have remaining = 0, others > 0
        // const isLast = i === allResults.length - 1
        // if (isLast) {
        //   expect(result.remaining).toBe(0)
        // } else {
        //   expect(result.remaining).toBeGreaterThan(0)
        // }
      }
    }).pipe(withTestCtx()(test)),
  )

  Vitest.scopedLive('large batch pagination', (test) =>
    Effect.gen(function* () {
      const syncBackend = yield* makeProvider('large-batch-test')

      const TOTAL_EVENTS = 10000
      const BATCH_SIZE = 100 // Push in batches to avoid any push limits
      const startSeq = 20000 // Use high sequence numbers to avoid conflicts
      const eventFactory = makeFactory({ client: defaultClient, startSeq, initialParent: 'root' })

      // Push 10000 events in batches
      for (let batchStart = 0; batchStart < TOTAL_EVENTS; batchStart += BATCH_SIZE) {
        const batchEvents: Array<LiveStoreEvent.AnyEncodedGlobal> = []
        const batchEnd = Math.min(batchStart + BATCH_SIZE, TOTAL_EVENTS)

        for (let i = batchStart; i < batchEnd; i++) {
          batchEvents.push(
            eventFactory.todoCreated.next({
              id: `batch-${i}`,
              text: `Event ${i}`,
              completed: false,
            }),
          )
        }

        yield* syncBackend.push(batchEvents)
      }

      // Pull all events non-live
      const allResultsChunk = yield* syncBackend.pull(Option.none()).pipe(Stream.runCollect)
      const allResults = Chunk.toArray(allResultsChunk)

      // Count total events retrieved
      const totalRetrievedEvents = allResults.reduce((acc, r) => acc + r.batch.length, 0)

      // Verify we got a significant number of events
      // Providers with pagination should get all 10000
      // Mock provider and others without persistent storage may return 0
      // We'll check for pagination specifically for providers that return many events
      if (totalRetrievedEvents > 0) {
        // If provider returned events, we expect a reasonable amount
        expect(totalRetrievedEvents).toBeGreaterThanOrEqual(100)
      }

      // If we got all events, verify they are in correct order
      const allEvents = allResults.flatMap((r) => r.batch)
      if (totalRetrievedEvents === TOTAL_EVENTS) {
        for (let i = 0; i < Math.min(100, allEvents.length); i++) {
          const event = allEvents[i]!
          expect(event.eventEncoded.seqNum).toEqual(EventSequenceNumber.globalEventSequenceNumber(startSeq + i))
        }
      }

      // Test cursor-based pull from middle (if we have enough events)
      if (totalRetrievedEvents >= 500) {
        const middleIndex = Math.floor(totalRetrievedEvents / 2)
        const middleEvent = allEvents[middleIndex]!

        const middleCursor = Option.some({
          eventSequenceNumber: middleEvent.eventEncoded.seqNum,
          metadata: middleEvent.metadata,
        })

        const fromMiddleChunk = yield* syncBackend.pull(middleCursor).pipe(Stream.runCollect)
        const eventsFromMiddle = Chunk.toArray(fromMiddleChunk).flatMap((r) => r.batch)

        // Should get events after the cursor (or 0 if near the end)
        expect(eventsFromMiddle.length).toBeGreaterThanOrEqual(0)

        // Verify first event after cursor has higher sequence number
        if (
          eventsFromMiddle.length > 0 &&
          middleEvent.eventEncoded.seqNum &&
          eventsFromMiddle[0]?.eventEncoded.seqNum
        ) {
          const firstAfterCursor = eventsFromMiddle[0]
          const firstSeqNum = firstAfterCursor.eventEncoded.seqNum
          const middleSeqNum = middleEvent.eventEncoded.seqNum

          expect(firstSeqNum).toBeGreaterThan(middleSeqNum)
        }
      }
    }).pipe(withTestCtx({ suffix: 'large-batch', timeout: Duration.minutes(2) })(test)),
  )
})<|MERGE_RESOLUTION|>--- conflicted
+++ resolved
@@ -22,10 +22,6 @@
 import { OtelLiveHttp } from '@livestore/utils-dev/node'
 import { Vitest } from '@livestore/utils-dev/node-vitest'
 import { expect } from 'vitest'
-<<<<<<< HEAD
-import * as CloudflareDoRpcProvider from './providers/cloudflare-do-rpc.ts'
-=======
->>>>>>> db15ef3e
 import { providerKeys, providerRegistry } from './providers/registry.ts'
 import { SyncProviderImpl, type SyncProviderOptions } from './types.ts'
 
